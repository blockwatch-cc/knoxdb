--- conflicted
+++ resolved
@@ -680,8 +680,6 @@
 			v.Index, v.Name, v.Alias, v.Type, v.Scale, v.Flags)
 	}
 	return buf.String()
-<<<<<<< HEAD
-=======
 }
 
 func (p *Package) Validate() error {
@@ -879,5 +877,4 @@
 		}
 	}
 	return nil
->>>>>>> e00b9574
 }
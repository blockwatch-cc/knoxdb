--- conflicted
+++ resolved
@@ -330,18 +330,14 @@
 		if opts[0].JournalSizeLog2 > 0 {
 			t.opts.JournalSizeLog2 = opts[0].JournalSizeLog2
 		}
-<<<<<<< HEAD
-		maxJournalSize := 1 << uint(t.opts.JournalSizeLog2)
-		maxPackSize := 1 << uint(t.opts.PackSizeLog2)
+		maxJournalSize := t.opts.Journalsize()
+		maxPackSize := t.opts.Packsize()
 		t.u64Pool = &sync.Pool{
 			New: func() interface{} { return make([]uint64, 0, maxPackSize) },
 		}
 		t.u32Pool = &sync.Pool{
 			New: func() interface{} { return make([]uint32, 0, maxPackSize) },
 		}
-=======
-		maxJournalSize := opts[0].Journalsize()
->>>>>>> 2db7a565
 		buf = b.Get(fieldsKey)
 		if buf == nil {
 			return fmt.Errorf("pack: missing fields for table %s", name)

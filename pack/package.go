// Copyright (c) 2018-2020 Blockwatch Data Inc.
// Author: alex@blockwatch.cc

package pack

import (
	"bytes"
	"encoding"
	"fmt"
	"math"
	"reflect"
	"sort"
	"time"

	"blockwatch.cc/packdb-pro/encoding/block"
	"blockwatch.cc/packdb-pro/util"
)

const (
	packageStorageFormatVersionV1 = 1 // OSS: same as V3
	packageStorageFormatVersionV2 = 2 // PRO: compress & precision stored in pack header
	packageStorageFormatVersionV3 = 3 // PRO: current, per-block compression & precision
	packageStorageFormatVersionV4 = 4 // PRO: extended data types
	maxPrecision                  = 12
)

type Package struct {
	used    int64          // atomic reference counter, can be recycled when 0
	version byte           // 8bit
	nFields int            // 8bit
	nValues int            // 32bit
	offsets []int          // nFields * 32bit block offsets (starting after header)
	names   []string       // field names (optional) null-terminated strings
	blocks  []*block.Block // compressed blocks, one per field

	// not stored
	namemap    map[string]int
	key        []byte
	tinfo      *typeInfo
	pkindex    int
	pkmap      map[uint64]int // lazy-generated map
	packedsize int            // zipped total size including header
	rawsize    int            // unzipped size after snappy decompression
	dirty      bool
	cached     bool
	stripped   bool // some blocks are ignored, don't store!
}

func (p *Package) Key() []byte {
	return p.key
}

func (p *Package) SetKey(key []byte) {
	p.key = key
}

func (p *Package) PkMap() map[uint64]int {
	if p.pkmap != nil {
		return p.pkmap
	}
	if p.pkindex < 0 {
		return nil
	}
	p.pkmap = make(map[uint64]int, p.nValues)
	for i, v := range p.blocks[p.pkindex].Unsigneds {
		p.pkmap[v] = i
	}
	return p.pkmap
}

func NewPackage() *Package {
	return &Package{
		version: packageStorageFormatVersionV4,
		pkindex: -1,
		namemap: make(map[string]int),
	}
}

func (p *Package) HasNames() bool {
	return len(p.names) > 0
}

func (p *Package) IsDirty() bool {
	return p.dirty
}

func (p *Package) Len() int {
	return p.nValues
}

func (p *Package) Cap() int {
	if p.pkindex < 0 {
		return -1
	}
	return cap(p.blocks[p.pkindex].Unsigneds)
}

func (p *Package) FieldIndex(name string) int {
	if i, ok := p.namemap[name]; ok {
		return int(i)
	}
	return -1
}

func (p *Package) Field(name string) Field {
	idx := p.FieldIndex(name)
	if idx < 0 {
		return Field{Index: -1}
	}
	var flags FieldFlags
	switch p.blocks[idx].Compression {
	case block.SnappyCompression:
		flags = FlagCompressSnappy
	case block.LZ4Compression:
		flags = FlagCompressLZ4
	}
	return Field{
		Index:     idx,
		Name:      name,
		Type:      FieldTypeFromBlock(p.blocks[idx].Type),
		Flags:     flags,
		Precision: p.blocks[idx].Precision,
	}
}

func (p *Package) Contains(fields FieldList) bool {
	for _, v := range fields {
		if _, ok := p.namemap[v.Name]; !ok {
			return false
		}
	}
	return true
}

func (p *Package) initType(v interface{}) error {
	if p.tinfo != nil && p.tinfo.gotype {
		return nil
	}
	tinfo, err := getTypeInfo(v)
	if err != nil {
		return err
	}
	p.tinfo = tinfo
	if p.pkindex < 0 {
		p.pkindex = tinfo.PkColumn()
	}
	return nil
}

func (p *Package) Init(v interface{}, sz int) error {
	var err error
	if err = p.initType(v); err != nil {
		return err
	}

	if len(p.tinfo.fields) > 256 {
		return fmt.Errorf("pack: cannot handle more than 256 fields")
	}

	p.nFields = len(p.tinfo.fields)
	p.blocks = make([]*block.Block, p.nFields)
	p.offsets = make([]int, p.nFields)
	p.names = make([]string, p.nFields)
	p.namemap = make(map[string]int)
	p.dirty = true
	val := reflect.Indirect(reflect.ValueOf(v))
	for _, fi := range p.tinfo.fields {
		f := fi.value(val)
		p.names[fi.blockid] = fi.name
		p.namemap[fi.name] = fi.blockid
		p.namemap[fi.alias] = fi.blockid
		switch f.Kind() {
		case reflect.Int, reflect.Int8, reflect.Int16, reflect.Int32, reflect.Int64:
			p.blocks[fi.blockid], err = block.NewBlock(block.BlockInteger, sz, fi.flags.Compression(), 0, 0)
		case reflect.Uint, reflect.Uint8, reflect.Uint16, reflect.Uint32, reflect.Uint64:
			if fi.flags&FlagConvert > 0 {
				p.blocks[fi.blockid], err = block.NewBlock(
					block.BlockUnsigned,
					sz,
					fi.flags.Compression(),
					fi.precision,
					block.BlockFlagCompress,
				)
			} else {
				p.blocks[fi.blockid], err = block.NewBlock(block.BlockUnsigned, sz, fi.flags.Compression(), 0, 0)
			}
		case reflect.Float32, reflect.Float64:
			if fi.flags&FlagConvert > 0 {
				p.blocks[fi.blockid], err = block.NewBlock(
					block.BlockUnsigned,
					sz,
					fi.flags.Compression(),
					fi.precision,
					block.BlockFlagConvert|block.BlockFlagCompress,
				)
			} else {
				p.blocks[fi.blockid], err = block.NewBlock(
					block.BlockFloat,
					sz,
					fi.flags.Compression(),
					fi.precision,
					0,
				)
			}
		case reflect.String:
			p.blocks[fi.blockid], err = block.NewBlock(block.BlockString, sz, fi.flags.Compression(), 0, 0)
		case reflect.Slice:
			// check if type implements BinaryMarshaler -> BlockBytes
			if f.CanInterface() && f.Type().Implements(binaryMarshalerType) {
				p.blocks[fi.blockid], err = block.NewBlock(block.BlockBytes, sz, fi.flags.Compression(), 0, 0)
				break
			}
			// otherwise require byte slice
			if f.Type() != byteSliceType {
				return fmt.Errorf("pack: unsupported slice type %s", f.Type().String())
			}
			p.blocks[fi.blockid], err = block.NewBlock(block.BlockBytes, sz, fi.flags.Compression(), 0, 0)
		case reflect.Bool:
			p.blocks[fi.blockid], err = block.NewBlock(block.BlockBool, sz, fi.flags.Compression(), 0, 0)
		case reflect.Struct:
			// check string is much quicker
			if f.Type().String() == "time.Time" {
				p.blocks[fi.blockid], err = block.NewBlock(block.BlockTime, sz, fi.flags.Compression(), 0, 0)
			} else if f.CanInterface() && f.Type().Implements(binaryMarshalerType) {
				p.blocks[fi.blockid], err = block.NewBlock(block.BlockBytes, sz, fi.flags.Compression(), 0, 0)
			} else {
				return fmt.Errorf("pack: unsupported embedded struct type %s", f.Type().String())
			}
		case reflect.Array:
			// check if type implements BinaryMarshaler -> BlockBytes
			if f.CanInterface() && f.Type().Implements(binaryMarshalerType) {
				p.blocks[fi.blockid], err = block.NewBlock(block.BlockBytes, sz, fi.flags.Compression(), 0, 0)
				break
			}
			return fmt.Errorf("pack: unsupported array type %s", f.Type().String())
		default:
			return fmt.Errorf("pack: unsupported type %s (%v)", f.Type().String(), f.Kind())
		}
		if err != nil {
			return err
		}
	}
	return err
}

// init from field list when type is unavailable
func (p *Package) InitFields(fields FieldList, sz int) error {
	var err error
	if len(fields) > 256 {
		return fmt.Errorf("pack: cannot handle more than 256 fields")
	}

	p.nFields = len(fields)
	p.blocks = make([]*block.Block, p.nFields)
	p.offsets = make([]int, p.nFields)
	p.names = make([]string, p.nFields)
	p.namemap = make(map[string]int)
	p.dirty = true
	p.tinfo = &typeInfo{
		fields: make([]fieldInfo, p.nFields),
		gotype: false,
	}
	for i, field := range fields {
		if field.Flags&FlagPrimary > 0 {
			p.pkindex = i
		}
		p.tinfo.fields[i].name = field.Name
		p.tinfo.fields[i].alias = field.Alias
		p.tinfo.fields[i].flags = field.Flags
		p.tinfo.fields[i].blockid = i
		p.names[i] = field.Name
		p.namemap[field.Name] = i
		p.namemap[field.Alias] = i
		switch field.Type {
		case FieldTypeInt32:
			p.blocks[i], err = block.NewBlock(block.BlockInt32, sz, field.Flags.Compression(), 0, 0)
		case FieldTypeInt64:
			p.blocks[i], err = block.NewBlock(block.BlockInteger, sz, field.Flags.Compression(), 0, 0)
		case FieldTypeUint64:
			if field.Flags&FlagConvert > 0 {
				p.blocks[i], err = block.NewBlock(
					block.BlockUnsigned,
					sz,
					field.Flags.Compression(),
					field.Precision,
					block.BlockFlagConvert|block.BlockFlagCompress,
				)
			} else {
				p.blocks[i], err = block.NewBlock(
					block.BlockUnsigned,
					sz,
					field.Flags.Compression(),
					0,
					0,
				)
			}
		case FieldTypeFloat64:
			if field.Flags&FlagConvert > 0 {
				p.blocks[i], err = block.NewBlock(
					block.BlockUnsigned,
					sz,
					field.Flags.Compression(),
					field.Precision,
					block.BlockFlagConvert|block.BlockFlagCompress,
				)
			} else {
				p.blocks[i], err = block.NewBlock(block.BlockFloat, sz, field.Flags.Compression(), 0, 0)
			}
		case FieldTypeString:
			p.blocks[i], err = block.NewBlock(block.BlockString, sz, field.Flags.Compression(), 0, 0)
		case FieldTypeBytes:
			p.blocks[i], err = block.NewBlock(block.BlockBytes, sz, field.Flags.Compression(), 0, 0)
		case FieldTypeBoolean:
			p.blocks[i], err = block.NewBlock(block.BlockBool, sz, field.Flags.Compression(), 0, 0)
		case FieldTypeDatetime:
			p.blocks[i], err = block.NewBlock(block.BlockTime, sz, field.Flags.Compression(), 0, 0)
		default:
			return fmt.Errorf("pack: unsupported field type %s", field.Type)
		}
		if err != nil {
			return err
		}
	}
	return err
}

func (p *Package) Clone(copydata bool, sz int) (*Package, error) {
	np := &Package{
		version:  p.version,
		nFields:  p.nFields,
		nValues:  0,
		offsets:  make([]int, p.nFields),
		names:    p.names, // share static field names
		namemap:  make(map[string]int),
		blocks:   make([]*block.Block, p.nFields),
		key:      nil, // cloned pack has no identity yet
		dirty:    true,
		stripped: p.stripped, // cloning a stripped pack is allowed
		tinfo:    p.tinfo,    // share static type info
		pkindex:  p.pkindex,
	}

	// create new empty block slices
	for i, b := range p.blocks {
		var err error
		np.blocks[i], err = b.Clone(sz, copydata)
		if err != nil {
			return nil, err
		}
		np.namemap[np.names[i]] = i
	}

	if copydata {
		np.nValues = p.nValues
	}
	return np, nil
}

func (p *Package) KeepFields(fields FieldList) *Package {
	if len(fields) == 0 {
		return p
	}
	for i, v := range p.names {
		if !fields.Contains(v) {
			p.blocks[i].Release()
			p.blocks[i].Type = block.BlockIgnore
			p.stripped = true
		}
	}
	return p
}

// removes old aliases and sets new alias names
func (p *Package) UpdateAliasesFrom(fields FieldList) *Package {
	if len(fields) == 0 {
		return p
	}
	for _, v := range fields {
		if v.Index < 0 || v.Index-1 > p.nFields {
			continue
		}
		delete(p.namemap, v.Alias)
		p.namemap[v.Alias] = v.Index
	}
	return p
}

// adds new alias names
func (p *Package) UpdateAliases(aliases []string) *Package {
	if len(aliases) == 0 {
		return p
	}
	for i, v := range aliases {
		if i >= p.nFields {
			continue
		}
		p.namemap[v] = i
	}
	return p
}

// Push append a new row to all columns. Requires a type that strictly defines
// all columns in this pack! Column mapping uses the default struct tag `pack`,
// hence the fields name only (not the fields alias).
func (p *Package) Push(v interface{}) error {
	if err := p.initType(v); err != nil {
		return err
	}
	val := reflect.Indirect(reflect.ValueOf(v))
	if !val.IsValid() {
		return fmt.Errorf("pack: invalid value of type %T", v)
	}
	for _, fi := range p.tinfo.fields {
		if fi.blockid < 0 {
			continue
		}
<<<<<<< HEAD
		f := finfo.value(val)
		switch p.blocks[blockId].Type {
		case block.BlockInt32:
			p.blocks[blockId].Int32 = append(p.blocks[blockId].Int32, int32(f.Int()))
=======
		f := fi.value(val)
		switch p.blocks[fi.blockid].Type {
>>>>>>> 731a9d4a
		case block.BlockInteger:
			p.blocks[fi.blockid].Integers = append(p.blocks[fi.blockid].Integers, f.Int())

		case block.BlockUnsigned:
			var amount uint64
			if p.blocks[fi.blockid].Flags&(block.BlockFlagConvert|block.BlockFlagCompress) > 0 || fi.flags&FlagConvert > 0 {
				if f.Type().String() == "float64" {
					// floats are converted to uints, then compressed
					amount = block.CompressAmount(block.ConvertAmount(f.Float(), p.blocks[fi.blockid].Precision))
				} else {
					amount = block.CompressAmount(f.Uint())
				}
			} else {
				amount = f.Uint()
			}
			p.blocks[fi.blockid].Unsigneds = append(p.blocks[fi.blockid].Unsigneds, amount)

		case block.BlockFloat:
			p.blocks[fi.blockid].Floats = append(p.blocks[fi.blockid].Floats, f.Float())

		case block.BlockString:
			p.blocks[fi.blockid].Strings = append(p.blocks[fi.blockid].Strings, f.String())

		case block.BlockBytes:
			var amount []byte
			// check if type implements BinaryMarshaler
			if f.CanInterface() && f.Type().Implements(binaryMarshalerType) {
				if b, err := f.Interface().(encoding.BinaryMarshaler).MarshalBinary(); err != nil {
					return err
				} else {
					amount = b
				}
			} else {
				buf := f.Bytes()
				amount = make([]byte, len(buf))
				copy(amount, buf)
			}
			p.blocks[fi.blockid].Bytes = append(p.blocks[fi.blockid].Bytes, amount)

		case block.BlockBool:
			p.blocks[fi.blockid].Bools = append(p.blocks[fi.blockid].Bools, f.Bool())

		case block.BlockTime:
			p.blocks[fi.blockid].Timestamps = append(p.blocks[fi.blockid].Timestamps, f.Interface().(time.Time).UnixNano())

		case block.BlockIgnore:

		default:
			return fmt.Errorf("pack: unsupported type %s (%v)", f.Type().String(), f.Kind())
		}
		p.blocks[fi.blockid].Dirty = true
	}
	p.nValues++
	p.dirty = true
	p.pkmap = nil
	return nil
}

// ReplaceAt replaces a row at offset pos across all columns. Requires a type
// that strictly defines all columns in this pack! Column mapping uses the
// default struct tag `pack`,  hence the fields name only (not the fields alias).
func (p *Package) ReplaceAt(pos int, v interface{}) error {
	if err := p.initType(v); err != nil {
		return err
	}
	if p.nValues <= pos {
		return fmt.Errorf("pack: invalid pack offset %d (max %d)", pos, p.nValues)
	}
	val := reflect.Indirect(reflect.ValueOf(v))
	if !val.IsValid() {
		return fmt.Errorf("pack: invalid value of type %T", v)
	}
	for _, fi := range p.tinfo.fields {
		if fi.blockid < 0 {
			continue
		}
		f := fi.value(val)
		switch p.blocks[fi.blockid].Type {
		case block.BlockInteger:
			amount := f.Int()
			p.blocks[fi.blockid].Integers[pos] = amount

		case block.BlockUnsigned:
			var amount uint64
			if p.blocks[fi.blockid].Flags&(block.BlockFlagConvert|block.BlockFlagCompress) > 0 ||
				fi.flags&FlagConvert > 0 {
				if f.Type().String() == "float64" {
					// floats are converted to uints, then compressed
					amount = block.CompressAmount(block.ConvertAmount(f.Float(), p.blocks[fi.blockid].Precision))
				} else {
					amount = block.CompressAmount(f.Uint())
				}
			} else {
				amount = f.Uint()
			}
			p.blocks[fi.blockid].Unsigneds[pos] = amount

		case block.BlockFloat:
			amount := f.Float()
			p.blocks[fi.blockid].Floats[pos] = amount

		case block.BlockString:
			amount := f.String()
			p.blocks[fi.blockid].Strings[pos] = amount

		case block.BlockBytes:
			// check if type implements BinaryMarshaler
			var amount []byte
			if f.CanInterface() && f.Type().Implements(binaryMarshalerType) {
				if b, err := f.Interface().(encoding.BinaryMarshaler).MarshalBinary(); err != nil {
					return err
				} else {
					amount = b
				}
			} else {
				buf := f.Bytes()
				amount = make([]byte, len(buf))
				copy(amount, buf)
			}
			p.blocks[fi.blockid].Bytes[pos] = amount

		case block.BlockBool:
			amount := f.Bool()
			p.blocks[fi.blockid].Bools[pos] = amount

		case block.BlockTime:
			amount := f.Interface().(time.Time)
			p.blocks[fi.blockid].Timestamps[pos] = amount.UnixNano()

		case block.BlockIgnore:

		default:
			return fmt.Errorf("pack: unsupported type %s (%v)", f.Type().String(), f.Kind())
		}
		// set flag to indicate we must reparse min/max values when storing the pack
		p.blocks[fi.blockid].Dirty = true
	}
	p.dirty = true
	p.pkmap = nil
	return nil
}

// ReadAt reads a row at offset pos and unmarshals values into an arbitrary type.
// Will set struct fields based on name and alias as defined by struct tags `pack`
// and `json`.
func (p *Package) ReadAt(pos int, v interface{}) error {
	if p.tinfo == nil || !p.tinfo.gotype {
		tinfo, err := getTypeInfo(v)
		if err != nil {
			return err
		}
		p.tinfo = tinfo
	}
	return p.ReadAtWithInfo(pos, v, p.tinfo)
}

// ReadAtWithInfo reads a row at offset pos and unmarshals values into an arbitrary
// type described by tinfo. This method has better performance than ReadAt when
// calls are very frequent, e.g. walking all rows in a pack.
// Will set struct fields based on name and alias as defined by struct tags `pack`
// and `json`.
func (p *Package) ReadAtWithInfo(pos int, v interface{}, tinfo *typeInfo) error {
	if p.nValues <= pos {
		return nil
	}
	val := derefValue(reflect.ValueOf(v))
	if !val.IsValid() {
		return fmt.Errorf("pack: invalid value of type %T", v)
	}
	for _, fi := range tinfo.fields {
		// Note: field to block mapping is required to be initialized in tinfo!
		// this happens once for every new type used in Result.DecodeAt(),
		// and assumes all packs have the same internal structure!
		if fi.blockid < 0 {
			continue
		}
		dst := fi.value(val)
		if !dst.IsValid() {
			continue
		}
		dst0 := dst
		if dst.Kind() == reflect.Ptr {
			if dst.IsNil() && dst.CanSet() {
				dst.Set(reflect.New(dst.Type().Elem()))
			}
			dst = dst.Elem()
		}
		b := p.blocks[fi.blockid]
		switch b.Type {
		case block.BlockInteger:
			dst.SetInt(b.Integers[pos])

		case block.BlockUnsigned:
			value := b.Unsigneds[pos]
			if b.Flags&(block.BlockFlagConvert|block.BlockFlagCompress) > 0 || fi.flags&FlagConvert > 0 {
				if dst.Type().String() == "float64" {
					dst.SetFloat(block.ConvertValue(block.DecompressAmount(value), b.Precision))
				} else {
					dst.SetUint(block.DecompressAmount(value))
				}
			} else {
				dst.SetUint(value)
			}

		case block.BlockFloat:
			dst.SetFloat(b.Floats[pos])

		case block.BlockString:
			dst.SetString(b.Strings[pos])

		case block.BlockBytes:
			if dst.CanAddr() {
				pv := dst.Addr()
				if pv.CanInterface() && pv.Type().Implements(binaryUnmarshalerType) {
					if err := pv.Interface().(encoding.BinaryUnmarshaler).UnmarshalBinary(b.Bytes[pos]); err != nil {
						return err
					}
					break
				}
			}
			// copy to avoid memleaks of large blocks
			buf := make([]byte, len(b.Bytes[pos]))
			copy(buf, b.Bytes[pos])
			dst.SetBytes(buf)

		case block.BlockBool:
			dst.SetBool(b.Bools[pos])

		case block.BlockTime:
			dst.Set(reflect.ValueOf(time.Unix(0, b.Timestamps[pos]).UTC()))

		case block.BlockIgnore:

		default:
			return fmt.Errorf("pack: unsupported type %s (%v)", dst0.Type().String(), dst0.Kind())
		}
	}
	return nil
}

func (p *Package) ForEach(proto interface{}, fn func(i int, val interface{}) error) error {
	if p.tinfo == nil || !p.tinfo.gotype {
		tinfo, err := getTypeInfo(proto)
		if err != nil {
			return err
		}
		p.tinfo = tinfo
	}
	typ := derefIndirect(proto).Type()
	for i := 0; i < p.nValues; i++ {
		// create new empty value for interface prototype
		val := reflect.New(typ)
		if err := p.ReadAtWithInfo(i, val.Interface(), p.tinfo); err != nil {
			return err
		}
		if err := fn(i, val.Interface()); err != nil {
			return err
		}
	}
	return nil
}

func (p *Package) FieldAt(index, pos int) (interface{}, error) {
	if p.nFields <= index {
		return nil, fmt.Errorf("pack: invalid field index %d (max=%d)", index, p.nFields)
	}
	if p.nValues <= pos {
		return nil, fmt.Errorf("pack: invalid pos index %d (max=%d)", pos, p.nValues)
	}
	switch p.blocks[index].Type {
	case block.BlockInteger:
		val := p.blocks[index].Integers[pos]
		return val, nil
	case block.BlockInt32:
		val := p.blocks[index].Int32[pos]
		return val, nil
	case block.BlockUnsigned:
		// this is either an uint or float target since floats may have been converted to uints
		val := p.blocks[index].Unsigneds[pos]
		if p.blocks[index].Flags&block.BlockFlagConvert > 0 {
			return block.ConvertValue(block.DecompressAmount(val), p.blocks[index].Precision), nil
		}
		if p.blocks[index].Flags&block.BlockFlagCompress > 0 {
			return block.DecompressAmount(val), nil
		}
		return val, nil
	case block.BlockFloat:
		val := p.blocks[index].Floats[pos]
		return val, nil
	case block.BlockString:
		val := p.blocks[index].Strings[pos]
		return val, nil
	case block.BlockBytes:
		val := p.blocks[index].Bytes[pos]
		return val, nil
	case block.BlockBool:
		val := p.blocks[index].Bools[pos]
		return val, nil
	case block.BlockTime:
		val := time.Unix(0, p.blocks[index].Timestamps[pos]).UTC()
		return val, nil
	default:
		return nil, fmt.Errorf("pack: invalid data type %d", p.blocks[index].Type)
	}
}

func (p *Package) SetFieldAt(index, pos int, v interface{}) error {
	if p.nFields <= index {
		return fmt.Errorf("pack: invalid field index %d (max=%d)", index, p.nFields)
	}
	if p.nValues <= pos {
		return fmt.Errorf("pack: invalid pos index %d (max=%d)", pos, p.nValues)
	}
	val := reflect.Indirect(reflect.ValueOf(v))
	if !val.IsValid() {
		return fmt.Errorf("pack: invalid value of type %T", v)
	}
	switch p.blocks[index].Type {
	case block.BlockInteger:
		p.blocks[index].Integers[pos] = val.Int()
	case block.BlockUnsigned:
		if p.blocks[index].Flags&block.BlockFlagConvert > 0 {
			p.blocks[index].Unsigneds[pos] = block.CompressAmount(block.ConvertAmount(val.Float(), p.blocks[index].Precision))
		} else if p.blocks[index].Flags&block.BlockFlagCompress > 0 {
			p.blocks[index].Unsigneds[pos] = block.CompressAmount(val.Uint())
		} else {
			p.blocks[index].Unsigneds[pos] = val.Uint()
		}
	case block.BlockFloat:
		amount := val.Float()
		p.blocks[index].Floats[pos] = amount
	case block.BlockString:
		amount := val.String()
		p.blocks[index].Strings[pos] = amount
	case block.BlockBytes:
		var amount []byte
		if val.CanInterface() && val.Type().Implements(binaryMarshalerType) {
			if b, err := val.Interface().(encoding.BinaryMarshaler).MarshalBinary(); err != nil {
				return err
			} else {
				amount = b
			}
		} else {
			buf := val.Bytes()
			amount = make([]byte, len(buf))
			copy(amount, buf)
		}
		p.blocks[index].Bytes[pos] = amount
	case block.BlockBool:
		amount := val.Bool()
		p.blocks[index].Bools[pos] = amount
	case block.BlockTime:
		amount := val.Interface().(time.Time)
		p.blocks[index].Timestamps[pos] = amount.UnixNano()
	default:
		return fmt.Errorf("pack: invalid data type %d", p.blocks[index].Type)
	}
	p.blocks[index].Dirty = true
	p.dirty = true
	if p.pkindex == index {
		p.pkmap = nil
	}
	return nil
}

func (p *Package) isValidAt(index, pos int, typ block.BlockType) error {
	if index < 0 || p.nFields <= index {
		return ErrNoField
	}
	if p.nValues <= pos {
		return ErrNoColumn
	}
	if p.blocks[index].Type != typ {
		return ErrInvalidType
	}
	return nil
}

func (p *Package) Uint64At(index, pos int) (uint64, error) {
	if err := p.isValidAt(index, pos, block.BlockUnsigned); err != nil {
		return 0, err
	}
	if p.blocks[index].Flags&block.BlockFlagCompress > 0 {
		return block.DecompressAmount(p.blocks[index].Unsigneds[pos]), nil
	}
	return p.blocks[index].Unsigneds[pos], nil
}

func (p *Package) Int64At(index, pos int) (int64, error) {
	if err := p.isValidAt(index, pos, block.BlockInteger); err != nil {
		return 0, err
	}
	return p.blocks[index].Integers[pos], nil
}

func (p *Package) Float64At(index, pos int) (float64, error) {
	if p.blocks[index].Flags&block.BlockFlagConvert > 0 {
		if err := p.isValidAt(index, pos, block.BlockUnsigned); err != nil {
			return 0.0, err
		}
		val := block.DecompressAmount(p.blocks[index].Unsigneds[pos])
		return block.ConvertValue(val, p.blocks[index].Precision), nil
	}
	if err := p.isValidAt(index, pos, block.BlockFloat); err != nil {
		return 0.0, err
	}
	return p.blocks[index].Floats[pos], nil
}

func (p *Package) StringAt(index, pos int) (string, error) {
	if err := p.isValidAt(index, pos, block.BlockString); err != nil {
		return "", err
	}
	return p.blocks[index].Strings[pos], nil
}

func (p *Package) BytesAt(index, pos int) ([]byte, error) {
	if err := p.isValidAt(index, pos, block.BlockBytes); err != nil {
		return nil, err
	}
	return p.blocks[index].Bytes[pos], nil
}

func (p *Package) BoolAt(index, pos int) (bool, error) {
	if err := p.isValidAt(index, pos, block.BlockBool); err != nil {
		return false, err
	}
	return p.blocks[index].Bools[pos], nil
}

func (p *Package) TimeAt(index, pos int) (time.Time, error) {
	if err := p.isValidAt(index, pos, block.BlockTime); err != nil {
		return zeroTime, err
	}
	return time.Unix(0, p.blocks[index].Timestamps[pos]).UTC(), nil
}

func (p *Package) IsZeroAt(index, pos int) bool {
	if p.nFields <= index || p.nValues <= pos {
		return false
	}
	switch p.blocks[index].Type {
	case block.BlockInteger, block.BlockUnsigned, block.BlockBool:
		// cannot be zero because 0 value has a meaning
		return false
	case block.BlockFloat:
		v := p.blocks[index].Floats[pos]
		return math.IsNaN(v) || math.IsInf(v, 0)
	case block.BlockString:
		return len(p.blocks[index].Strings[pos]) == 0
	case block.BlockBytes:
		return len(p.blocks[index].Bytes[pos]) == 0
	case block.BlockTime:
		val := p.blocks[index].Timestamps[pos]
		return val == 0 || time.Unix(0, val).IsZero()
	}
	return true
}

func (p *Package) Column(index int) (interface{}, error) {
	if index < 0 || p.nFields <= index {
		return nil, ErrNoField
	}
	switch p.blocks[index].Type {
	case block.BlockInteger:
		return p.blocks[index].Integers, nil
	case block.BlockUnsigned:
		// floats may have been converted to uints
		val := p.blocks[index].Unsigneds
		if p.blocks[index].Flags&block.BlockFlagConvert > 0 {
			resp := make([]float64, len(val))
			for i, v := range val {
				resp[i] = block.ConvertValue(block.DecompressAmount(v), p.blocks[index].Precision)
			}
			return resp, nil
		}
		// uints may be compressed
		if p.blocks[index].Flags&block.BlockFlagCompress > 0 {
			resp := make([]uint64, len(val))
			for i, v := range val {
				resp[i] = block.DecompressAmount(v)
			}
			return resp, nil
		}
		return val, nil
	case block.BlockFloat:
		return p.blocks[index].Floats, nil
	case block.BlockString:
		return p.blocks[index].Strings, nil
	case block.BlockBytes:
		return p.blocks[index].Bytes, nil
	case block.BlockBool:
		return p.blocks[index].Bools, nil
	case block.BlockTime:
		return p.blocks[index].Timestamps, nil
	default:
		return nil, fmt.Errorf("pack: invalid data type %d", p.blocks[index].Type)
	}
}

func (p *Package) RowAt(pos int) ([]interface{}, error) {
	if p.nValues <= pos {
		return nil, fmt.Errorf("pack: invalid pack offset %d (max %d)", pos, p.nValues)
	}
	// copy one full row of values
	out := make([]interface{}, p.nFields)
	for i, b := range p.blocks {
		switch b.Type {
		case block.BlockInteger:
			out[i] = b.Integers[pos]
		case block.BlockUnsigned:
			out[i] = b.Unsigneds[pos]
		case block.BlockFloat:
			out[i] = b.Floats[pos]
		case block.BlockString:
			str := b.Strings[pos]
			out[i] = str
		case block.BlockBytes:
			buf := make([]byte, len(b.Bytes[pos]))
			copy(buf, b.Bytes[pos])
			out[i] = buf
		case block.BlockBool:
			out[i] = b.Bools[pos]
		case block.BlockTime:
			out[i] = b.Timestamps[pos]
		case block.BlockIgnore:
		default:
			return nil, fmt.Errorf("pack: invalid data type %d", b.Type)
		}
	}
	return out, nil
}

func (p *Package) RangeAt(index, start, end int) (interface{}, error) {
	if p.nFields <= index {
		return nil, fmt.Errorf("pack: invalid field index %d (max=%d)", index, p.nFields)
	}
	if p.nValues <= start || p.nValues <= end {
		return nil, fmt.Errorf("pack: invalid range %d:%d (max=%d)", start, end, p.nValues)
	}
	switch p.blocks[index].Type {
	case block.BlockInteger:
		return p.blocks[index].Integers[start:end], nil
	case block.BlockUnsigned:
		// floats may have been converted to uints
		val := p.blocks[index].Unsigneds[start:end]
		if p.blocks[index].Flags&block.BlockFlagConvert > 0 {
			resp := make([]float64, len(val))
			for i, v := range val {
				resp[i] = block.ConvertValue(block.DecompressAmount(v), p.blocks[index].Precision)
			}
			return resp, nil
		}
		if p.blocks[index].Flags&block.BlockFlagCompress > 0 {
			resp := make([]uint64, len(val))
			for i, v := range val {
				resp[i] = block.DecompressAmount(v)
			}
			return resp, nil
		}
		return val, nil
	case block.BlockFloat:
		return p.blocks[index].Floats[start:end], nil
	case block.BlockString:
		return p.blocks[index].Strings[start:end], nil
	case block.BlockBytes:
		return p.blocks[index].Bytes[start:end], nil
	case block.BlockBool:
		return p.blocks[index].Bools[start:end], nil
	case block.BlockTime:
		return p.blocks[index].Timestamps[start:end], nil
	default:
		return nil, fmt.Errorf("pack: invalid data type %d", p.blocks[index].Type)
	}
}

// CopyFrom replaces at most srcLen rows from the corrent package starting at
// offset dstPos with rows from package src starting at pos srcPos.
// Both packages must have same columns order.
func (p *Package) CopyFrom(src *Package, dstPos, srcPos, srcLen int) error {
	if src.nFields != p.nFields {
		return fmt.Errorf("pack: invalid src/dst field count %d/%d", src.nFields, p.nFields)
	}
	if src.nValues <= srcPos {
		return fmt.Errorf("pack: invalid source pack offset %d (max %d)", srcPos, src.nValues)
	}
	if src.nValues < srcPos+srcLen {
		return fmt.Errorf("pack: invalid source pack offset %d len %d (max %d)", srcPos, srcLen, src.nValues)
	}
	if p.nValues <= dstPos {
		return fmt.Errorf("pack: invalid dest pack offset %d (max %d)", dstPos, p.nValues)
	}
	// copy at most N rows without overflowing dst
	n := util.Min(p.Len()-dstPos, srcLen)
	for i, _ := range p.blocks {
		switch src.blocks[i].Type {
		case block.BlockInteger:
			copy(p.blocks[i].Integers[dstPos:], src.blocks[i].Integers[srcPos:srcPos+n])
		case block.BlockUnsigned:
			copy(p.blocks[i].Unsigneds[dstPos:], src.blocks[i].Unsigneds[srcPos:srcPos+n])
		case block.BlockFloat:
			copy(p.blocks[i].Floats[dstPos:], src.blocks[i].Floats[srcPos:srcPos+n])
		case block.BlockString:
			copy(p.blocks[i].Strings[dstPos:], src.blocks[i].Strings[srcPos:srcPos+n])
		case block.BlockBytes:
			for j, v := range src.blocks[i].Bytes[srcPos : srcPos+n] {
				// always allocate new slice because underlying block slice is shared
				if len(p.blocks[i].Bytes[dstPos+j]) < len(v) {
					buf := make([]byte, len(v))
					copy(buf, v)
					p.blocks[i].Bytes[dstPos+j] = buf
				} else {
					p.blocks[i].Bytes[dstPos+j] = p.blocks[i].Bytes[dstPos+j][:len(v)]
					copy(p.blocks[i].Bytes[dstPos+j], v)
				}
			}
		case block.BlockBool:
			copy(p.blocks[i].Bools[dstPos:], src.blocks[i].Bools[srcPos:srcPos+n])
		case block.BlockTime:
			copy(p.blocks[i].Timestamps[dstPos:], src.blocks[i].Timestamps[srcPos:srcPos+n])
		case block.BlockIgnore:
		default:
			return fmt.Errorf("pack: invalid data type %d", p.blocks[i].Type)
		}
		p.blocks[i].Dirty = true
	}
	p.dirty = true
	p.pkmap = nil
	return nil
}

// note: will panic on package schema mismatch
func (p *Package) AppendFrom(src *Package, srcPos, srcLen int, safecopy bool) error {
	if src.nFields != p.nFields {
		return fmt.Errorf("pack: invalid src/dst field count %d/%d", src.nFields, p.nFields)
	}
	if src.nValues <= srcPos {
		return fmt.Errorf("pack: invalid source pack offset %d (max %d)", srcPos, src.nValues)
	}
	if src.nValues < srcPos+srcLen {
		return fmt.Errorf("pack: invalid source pack offset %d len %d (max %d)", srcPos, srcLen, src.nValues)
	}
	for i, _ := range p.blocks {
		switch src.blocks[i].Type {
		case block.BlockInteger:
			p.blocks[i].Integers = append(p.blocks[i].Integers, src.blocks[i].Integers[srcPos:srcPos+srcLen]...)
		case block.BlockInt32:
			p.blocks[i].Int32 = append(p.blocks[i].Int32, src.blocks[i].Int32[srcPos:srcPos+srcLen]...)
		case block.BlockUnsigned:
			p.blocks[i].Unsigneds = append(p.blocks[i].Unsigneds, src.blocks[i].Unsigneds[srcPos:srcPos+srcLen]...)
		case block.BlockFloat:
			p.blocks[i].Floats = append(p.blocks[i].Floats, src.blocks[i].Floats[srcPos:srcPos+srcLen]...)
		case block.BlockString:
			p.blocks[i].Strings = append(p.blocks[i].Strings, src.blocks[i].Strings[srcPos:srcPos+srcLen]...)
		case block.BlockBytes:
			if safecopy {
				for _, v := range src.blocks[i].Bytes[srcPos : srcPos+srcLen] {
					buf := make([]byte, len(v))
					copy(buf, v)
					p.blocks[i].Bytes = append(p.blocks[i].Bytes, buf)
				}
			} else {
				p.blocks[i].Bytes = append(p.blocks[i].Bytes, src.blocks[i].Bytes[srcPos:srcPos+srcLen]...)
			}
		case block.BlockBool:
			p.blocks[i].Bools = append(p.blocks[i].Bools, src.blocks[i].Bools[srcPos:srcPos+srcLen]...)
		case block.BlockTime:
			p.blocks[i].Timestamps = append(p.blocks[i].Timestamps, src.blocks[i].Timestamps[srcPos:srcPos+srcLen]...)
		case block.BlockIgnore:
		default:
			return fmt.Errorf("pack: invalid data type %d", p.blocks[i].Type)
		}
		p.blocks[i].Dirty = true
	}
	p.nValues += srcLen
	p.dirty = true
	p.pkmap = nil
	return nil
}

// appends an empty row with default/zero values
func (p *Package) Append() error {
	for i, _ := range p.blocks {
		switch p.blocks[i].Type {
		case block.BlockInteger:
			p.blocks[i].Integers = append(p.blocks[i].Integers, 0)
		case block.BlockUnsigned:
			p.blocks[i].Unsigneds = append(p.blocks[i].Unsigneds, 0)
		case block.BlockFloat:
			p.blocks[i].Floats = append(p.blocks[i].Floats, 0)
		case block.BlockString:
			p.blocks[i].Strings = append(p.blocks[i].Strings, "")
		case block.BlockBytes:
			p.blocks[i].Bytes = append(p.blocks[i].Bytes, []byte{})
		case block.BlockBool:
			p.blocks[i].Bools = append(p.blocks[i].Bools, false)
		case block.BlockTime:
			p.blocks[i].Timestamps = append(p.blocks[i].Timestamps, 0)
		case block.BlockIgnore:
		default:
			return fmt.Errorf("pack: invalid data type %d", p.blocks[i].Type)
		}
		p.blocks[i].Dirty = true
	}
	p.nValues++
	p.dirty = true
	p.pkmap = nil
	return nil
}

// append n empty rows with default/zero values
func (p *Package) Grow(n int) error {
	if n <= 0 {
		return fmt.Errorf("pack: grow requires positive value")
	}
	for i, _ := range p.blocks {
		switch p.blocks[i].Type {
		case block.BlockInteger:
			p.blocks[i].Integers = append(p.blocks[i].Integers, make([]int64, n)...)
		case block.BlockUnsigned:
			p.blocks[i].Unsigneds = append(p.blocks[i].Unsigneds, make([]uint64, n)...)
		case block.BlockFloat:
			p.blocks[i].Floats = append(p.blocks[i].Floats, make([]float64, n)...)
		case block.BlockString:
			p.blocks[i].Strings = append(p.blocks[i].Strings, make([]string, n)...)
		case block.BlockBytes:
			p.blocks[i].Bytes = append(p.blocks[i].Bytes, make([][]byte, n)...)
		case block.BlockBool:
			p.blocks[i].Bools = append(p.blocks[i].Bools, make([]bool, n)...)
		case block.BlockTime:
			p.blocks[i].Timestamps = append(p.blocks[i].Timestamps, make([]int64, n)...)
		case block.BlockIgnore:
		default:
			return fmt.Errorf("pack: invalid data type %d", p.blocks[i].Type)
		}
		p.blocks[i].Dirty = true
	}
	p.nValues += n
	p.dirty = true
	p.pkmap = nil
	return nil
}

func (p *Package) Delete(pos, n int) error {
	if n <= 0 {
		return nil
	}
	if p.nValues <= pos {
		return fmt.Errorf("pack: invalid pack offset %d (max %d)", pos, p.nValues)
	}
	n = util.Min(p.Len()-pos, n)
	for i, _ := range p.blocks {
		switch p.blocks[i].Type {
		case block.BlockInteger:
			p.blocks[i].Integers = append(p.blocks[i].Integers[:pos], p.blocks[i].Integers[pos+n:]...)
		case block.BlockUnsigned:
			p.blocks[i].Unsigneds = append(p.blocks[i].Unsigneds[:pos], p.blocks[i].Unsigneds[pos+n:]...)
		case block.BlockFloat:
			p.blocks[i].Floats = append(p.blocks[i].Floats[:pos], p.blocks[i].Floats[pos+n:]...)
		case block.BlockString:
			// avoid mem leaks
			for j, l := pos, pos+n; j < l; j++ {
				p.blocks[i].Strings[j] = ""
			}
			p.blocks[i].Strings = append(p.blocks[i].Strings[:pos], p.blocks[i].Strings[pos+n:]...)
		case block.BlockBytes:
			// avoid mem leaks
			for j, l := pos, pos+n; j < l; j++ {
				p.blocks[i].Bytes[j] = nil
			}
			p.blocks[i].Bytes = append(p.blocks[i].Bytes[:pos], p.blocks[i].Bytes[pos+n:]...)
		case block.BlockBool:
			p.blocks[i].Bools = append(p.blocks[i].Bools[:pos], p.blocks[i].Bools[pos+n:]...)
		case block.BlockTime:
			p.blocks[i].Timestamps = append(p.blocks[i].Timestamps[:pos], p.blocks[i].Timestamps[pos+n:]...)
		case block.BlockIgnore:
		default:
			return fmt.Errorf("pack: invalid data type %d", p.blocks[i].Type)
		}
		p.blocks[i].Dirty = true
	}
	p.nValues -= n
	p.dirty = true
	p.pkmap = nil
	return nil
}

func (p *Package) Clear() {
	for _, v := range p.blocks {
		v.Clear()
	}
	// we keep all type-related data like names, type info and blocks
	// keep pack name to avoid clearing journal/tombstone names
	p.version = packageStorageFormatVersionV4
	p.nValues = 0
	p.pkmap = nil
	p.offsets = nil
	p.dirty = true
	p.cached = false
	p.packedsize = 0
	p.rawsize = 0
}

func (p *Package) Release() {
	for _, v := range p.blocks {
		v.Release()
	}
	p.version = 0
	p.nFields = 0
	p.nValues = 0
	p.offsets = nil
	p.names = nil
	p.blocks = nil
	p.namemap = nil
	p.key = nil
	p.tinfo = nil
	p.pkindex = -1
	p.pkmap = nil
	p.packedsize = 0
	p.rawsize = 0
	p.dirty = false
	p.cached = false
	p.stripped = false
}

func (p *Package) Size() int {
	var sz int
	for _, v := range p.blocks {
		sz += v.Size()
	}
	return sz
}

// Searches id in primary key column and return index or -1 when not found
// This function is only safe to use when packs are sorted!
func (p *Package) PkIndex(id uint64, last int) int {
	// primary key field required
	if p.pkindex < 0 || p.Len() <= last {
		return -1
	}

	// search for id value in pk block (always an uint64) starting at last index
	// this helps limiting search space when ids are pre-sorted
	slice := p.blocks[p.pkindex].Unsigneds[last:]
	l := len(slice)
	min, max := slice[0], slice[l-1]
	if id < min || id > max {
		return -1
	}

	// for dense packs (pk's are continuous) compute offset directly
	if l == int(max-min)+1 {
		return int(id-min) + last
	}

	// if pk map exists, use it
	if p.pkmap != nil {
		idx, ok := p.pkmap[id]
		if ok {
			return idx
		}
		return -1
	}

	// for sparse pk spaces, use binary search on sorted slices
	idx := sort.Search(l, func(i int) bool { return slice[i] >= id })
	if idx < l && slice[idx] == id {
		return idx + last
	}
	return -1
}

// Searches id in primary key column and return index or -1 when not found,
// use this function when pack is unsorted as when updates/inserts are out of order.
func (p *Package) PkIndexUnsorted(id uint64, last int) int {
	// primary key field required
	if p.pkindex < 0 || p.Len() <= last {
		return -1
	}

	// if pk map exists, use it
	if p.pkmap != nil {
		idx, ok := p.pkmap[id]
		if ok {
			return idx
		}
		return -1
	}

	// search for id value in pk block (always an uint64) starting at last index
	// this helps limiting search space when ids are pre-sorted
	slice := p.blocks[p.pkindex].Unsigneds[last:]

	// run full scan on unsorted slices
	for i, v := range slice {
		if v != id {
			continue
		}
		return i + last
	}
	return -1
}

type PackageSorter struct {
	*Package
	col int
}

func (p *PackageSorter) Len() int { return p.Package.Len() }

func (p *PackageSorter) Less(i, j int) bool {
	switch p.Package.blocks[p.col].Type {
	case block.BlockInteger:
		return p.Package.blocks[p.col].Integers[i] < p.Package.blocks[p.col].Integers[j]
	case block.BlockUnsigned:
		return p.Package.blocks[p.col].Unsigneds[i] < p.Package.blocks[p.col].Unsigneds[j]
	case block.BlockFloat:
		return p.Package.blocks[p.col].Floats[i] < p.Package.blocks[p.col].Floats[j]
	case block.BlockString:
		return p.Package.blocks[p.col].Strings[i] < p.Package.blocks[p.col].Strings[j]
	case block.BlockBytes:
		return bytes.Compare(p.Package.blocks[p.col].Bytes[i], p.Package.blocks[p.col].Bytes[j]) < 0
	case block.BlockBool:
		return !p.Package.blocks[p.col].Bools[i] && p.Package.blocks[p.col].Bools[j]
	case block.BlockTime:
		return p.Package.blocks[p.col].Timestamps[i] < p.Package.blocks[p.col].Timestamps[j]
	case block.BlockIgnore:
		return true
	default:
		return false
	}
}

func (p *PackageSorter) Swap(i, j int) {
	for n := 0; n < p.Package.nFields; n++ {
		switch p.Package.blocks[n].Type {
		case block.BlockInteger:
			p.Package.blocks[n].Integers[i], p.Package.blocks[n].Integers[j] =
				p.Package.blocks[n].Integers[j], p.Package.blocks[n].Integers[i]
		case block.BlockUnsigned:
			p.Package.blocks[n].Unsigneds[i], p.Package.blocks[n].Unsigneds[j] =
				p.Package.blocks[n].Unsigneds[j], p.Package.blocks[n].Unsigneds[i]
		case block.BlockFloat:
			p.Package.blocks[n].Floats[i], p.Package.blocks[n].Floats[j] =
				p.Package.blocks[n].Floats[j], p.Package.blocks[n].Floats[i]
		case block.BlockString:
			p.Package.blocks[n].Strings[i], p.Package.blocks[n].Strings[j] =
				p.Package.blocks[n].Strings[j], p.Package.blocks[n].Strings[i]
		case block.BlockBytes:
			p.Package.blocks[n].Bytes[i], p.Package.blocks[n].Bytes[j] =
				p.Package.blocks[n].Bytes[j], p.Package.blocks[n].Bytes[i]
		case block.BlockBool:
			p.Package.blocks[n].Bools[i], p.Package.blocks[n].Bools[j] =
				p.Package.blocks[n].Bools[j], p.Package.blocks[n].Bools[i]
		case block.BlockTime:
			p.Package.blocks[n].Timestamps[i], p.Package.blocks[n].Timestamps[j] =
				p.Package.blocks[n].Timestamps[j], p.Package.blocks[n].Timestamps[i]
		}
	}
}

func (p *Package) PkSort() error {
	if p.pkindex < 0 {
		return fmt.Errorf("pack: missing primary key field")
	}

	if p.Len() == 0 {
		return nil
	}

	spkg := &PackageSorter{Package: p, col: p.pkindex}
	if !sort.IsSorted(spkg) {
		sort.Sort(spkg)
		p.dirty = true
		p.pkmap = nil
	}
	return nil
}<|MERGE_RESOLUTION|>--- conflicted
+++ resolved
@@ -414,17 +414,13 @@
 		if fi.blockid < 0 {
 			continue
 		}
-<<<<<<< HEAD
-		f := finfo.value(val)
-		switch p.blocks[blockId].Type {
-		case block.BlockInt32:
-			p.blocks[blockId].Int32 = append(p.blocks[blockId].Int32, int32(f.Int()))
-=======
 		f := fi.value(val)
 		switch p.blocks[fi.blockid].Type {
->>>>>>> 731a9d4a
 		case block.BlockInteger:
 			p.blocks[fi.blockid].Integers = append(p.blocks[fi.blockid].Integers, f.Int())
+
+		case block.BlockInt32:
+			p.blocks[fi.blockid].Int32 = append(p.blocks[fi.blockid].Int32, int32(f.Int()))
 
 		case block.BlockUnsigned:
 			var amount uint64

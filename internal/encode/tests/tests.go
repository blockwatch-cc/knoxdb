--- conflicted
+++ resolved
@@ -120,7 +120,6 @@
 	}
 }
 
-<<<<<<< HEAD
 func MakeShortFloatTests[T types.Float](scheme int) []TestCase[T] {
 	switch scheme {
 	case 0: // TFloatConstant:
@@ -159,7 +158,7 @@
 		{"rand_" + name, GenRnd[T](n)},
 	}
 }
-=======
+
 type IntCompareCase[T types.Integer] struct {
 	Name string
 	Gen  func(int, int) []T
@@ -178,5 +177,4 @@
 	}
 }
 
-var CompareSizes = []int{1, 2, 3, 4, 5, 6, 7, 8, 9, 10, 11, 12, 13, 14, 15, 16, 23}
->>>>>>> 52b0d262
+var CompareSizes = []int{1, 2, 3, 4, 5, 6, 7, 8, 9, 10, 11, 12, 13, 14, 15, 16, 23}
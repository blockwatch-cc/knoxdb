// Copyright (c) 2025 Blockwatch Data Inc.
// Author: alex@blockwatch.cc

package tests

import (
	"blockwatch.cc/knoxdb/internal/types"
	"blockwatch.cc/knoxdb/pkg/util"
)

const BENCH_WIDTH = 60

func GenForScheme[T types.Integer](scheme, n int) []T {
	switch scheme {
	case 0: // TIntegerConstant,
		return GenConst[T](n, 42)
	case 1: // TIntegerDelta,
		return GenSeq[T](n)
	case 2: // TIntegerRunEnd,
		return GenRuns[T](n, 5)
	case 3: // TIntegerBitpacked,
		return GenRnd[T](n)
	case 4: // TIntegerDictionary,
		return GenDups[T](n, 10)
	case 5: // TIntegerSimple8,
		return GenRnd[T](n)
	case 6: // TIntegerRaw,
		return GenRnd[T](n)
	default:
		return GenRnd[T](n)
	}
}

func GenForSchemeFloat[T types.Float](scheme, n int) []T {
	switch scheme {
	case 0: // TFloatConstant,
		return GenConst[T](n, 4.225)
	case 1: // TFloatRunEnd,
		return GenRuns[T](n, 5)
	case 2: // TFloatDictionary,
		return GenDups[T](n, 10)
	case 3: // TFloatAlp,
		return GenRnd[T](n)
	case 4: // TFloatAlpRd,
		return GenRnd[T](n)
	case 5: // TFloatRaw,
		return GenRnd[T](n)
	default:
		return GenRnd[T](n)
	}
}

// creates n sequential values
func GenSeq[T types.Number](n int) []T {
	res := make([]T, n)
	switch any(T(0)).(type) {
	case int64, int32, int16, int8, int, uint, uint64, uint32, uint16, uint8:
		for i := range res {
			res[i] = T(i)
		}
	case float64, float32:
		for i := range res {
			v := float64(i) + float64(0.5)
			res[i] = T(v)
		}
	}
	return res
}

func GenRange[T types.Integer](start, end T) []T {
	result := make([]T, int(end-start))
	for i := range result {
		result[i] = start + T(i)
	}
	return result
}

// creates n constants of value v
func GenConst[T types.Number](n int, v T) []T {
	res := make([]T, n)
	for i := range res {
		res[i] = v
	}
	return res
}

// creates n random values
func GenRnd[T types.Number](n int) []T {
	var res []T
	switch any(T(0)).(type) {
	case int64:
		res = util.ReinterpretSlice[int64, T](util.RandIntsn[int64](n, 1<<BENCH_WIDTH-1))
	case int32:
		res = util.ReinterpretSlice[int32, T](util.RandIntsn[int32](n, 1<<(BENCH_WIDTH/2-1)))
	case int16:
		res = util.ReinterpretSlice[int16, T](util.RandInts[int16](n))
	case int8:
		res = util.ReinterpretSlice[int8, T](util.RandInts[int8](n))
	case uint64:
		res = util.ReinterpretSlice[uint64, T](util.RandUintsn[uint64](n, 1<<BENCH_WIDTH-1))
	case uint32:
		res = util.ReinterpretSlice[uint32, T](util.RandUintsn[uint32](n, 1<<(BENCH_WIDTH/2-1)))
	case uint16:
		res = util.ReinterpretSlice[uint16, T](util.RandUints[uint16](n))
	case uint8:
		res = util.ReinterpretSlice[uint8, T](util.RandUints[uint8](n))
	case float64:
		v := util.RandFloatsn[float64](n, 1<<BENCH_WIDTH-1)
		for i := range v {
			res = append(res, T(v[i]))
		}
	case float32:
		v := util.RandFloatsn[float32](n, 1<<BENCH_WIDTH-1)
		for i := range v {
			res = append(res, T(v[i]))
		}
	}
	return res
}

// creates n random values with bit width of up to w
func GenRndBits[T types.Integer](n, w int) []T {
	var res []T
	switch any(T(0)).(type) {
	case int64:
		res = util.ReinterpretSlice[int64, T](util.RandIntsn[int64](n, 1<<w-1))
	case int32:
		res = util.ReinterpretSlice[int32, T](util.RandIntsn[int32](n, 1<<w-1))
	case int16:
		res = util.ReinterpretSlice[int16, T](util.RandIntsn[int16](n, 1<<w-1))
	case int8:
		res = util.ReinterpretSlice[int8, T](util.RandIntsn[int8](n, 1<<w-1))
	case uint64:
		res = util.ReinterpretSlice[uint64, T](util.RandUintsn[uint64](n, 1<<w-1))
	case uint32:
		res = util.ReinterpretSlice[uint32, T](util.RandUintsn[uint32](n, 1<<w-1))
	case uint16:
		res = util.ReinterpretSlice[uint16, T](util.RandUintsn[uint16](n, 1<<w-1))
	case uint8:
		res = util.ReinterpretSlice[uint8, T](util.RandUintsn[uint8](n, 1<<w-1))
	}
	return res
}

// creates n values with cardinality c (i.e. u unique values)
<<<<<<< HEAD
func GenDups[T types.Number](n, u int) []T {
	c := n / u
=======
func GenDups[T types.Integer](n, u int) []T {
	c := max(n/u, 1)
>>>>>>> 52b0d262
	res := make([]T, n)
	switch any(T(0)).(type) {
	case int64:
		unique := util.RandIntsn[int64](c, 1<<BENCH_WIDTH-1)
		for i := range res {
			res[i] = T(unique[util.RandIntn(c)])
		}
	case int32:
		unique := util.RandIntsn[int32](c, 1<<(BENCH_WIDTH/2-1))
		for i := range res {
			res[i] = T(unique[util.RandIntn(c)])
		}
	case int16:
		unique := util.RandInts[int16](c)
		for i := range res {
			res[i] = T(unique[util.RandIntn(c)])
		}
	case int8:
		unique := util.RandInts[int8](c)
		for i := range res {
			res[i] = T(unique[util.RandIntn(c)])
		}
	case uint64:
		unique := util.RandUintsn[uint64](c, 1<<BENCH_WIDTH-1)
		for i := range res {
			res[i] = T(unique[util.RandIntn(c)])
		}
	case uint32:
		unique := util.RandUintsn[uint32](c, 1<<(BENCH_WIDTH/2-1))
		for i := range res {
			res[i] = T(unique[util.RandIntn(c)])
		}
	case uint16:
		unique := util.RandUints[uint16](c)
		for i := range res {
			res[i] = T(unique[util.RandIntn(c)])
		}
	case uint8:
		unique := util.RandUints[uint8](c)
		for i := range res {
			res[i] = T(unique[util.RandIntn(c)])
		}
	case float64:
		unique := util.RandFloatsn[float64](c, 1<<BENCH_WIDTH-1)
		for i := range res {
			res[i] = T(unique[util.RandIntn(c)])
		}
	case float32:
		unique := util.RandFloatsn[float32](c, 1<<BENCH_WIDTH-1)
		for i := range res {
			res[i] = T(unique[util.RandIntn(c)])
		}
	}
	return res
}

// creates n values with run length r
func GenRuns[T types.Number](n, r int) []T {
	res := make([]T, 0, n)
	sz := (n + r - 1) / r
	switch any(T(0)).(type) {
	case int64:
		for _, v := range util.RandIntsn[int64](sz, 1<<BENCH_WIDTH-1) {
			for range r {
				if len(res) == n {
					break
				}
				res = append(res, T(v))
			}
		}
	case int32:
		for _, v := range util.RandIntsn[int32](sz, 1<<(BENCH_WIDTH/2-1)) {
			for range r {
				if len(res) == n {
					break
				}
				res = append(res, T(v))
			}
		}
	case int16:
		for _, v := range util.RandInts[int16](sz) {
			for range r {
				if len(res) == n {
					break
				}
				res = append(res, T(v))
			}
		}
	case int8:
		for _, v := range util.RandInts[int8](sz) {
			for range r {
				if len(res) == n {
					break
				}
				res = append(res, T(v))
			}
		}
	case uint64:
		for _, v := range util.RandUintsn[uint64](sz, 1<<BENCH_WIDTH-1) {
			for range r {
				if len(res) == n {
					break
				}
				res = append(res, T(v))
			}
		}
	case uint32:
		for _, v := range util.RandUintsn[uint32](sz, 1<<(BENCH_WIDTH/2-1)) {
			for range r {
				if len(res) == n {
					break
				}
				res = append(res, T(v))
			}
		}
	case uint16:
		for _, v := range util.RandUints[uint16](sz) {
			for range r {
				if len(res) == n {
					break
				}
				res = append(res, T(v))
			}
		}
	case uint8:
		for _, v := range util.RandUints[uint8](sz) {
			for range r {
				if len(res) == n {
					break
				}
				res = append(res, T(v))
			}
		}
	case float64:
		for _, v := range util.RandFloatsn[float64](sz, 1<<BENCH_WIDTH-1) {
			for range r {
				if len(res) == n {
					break
				}
				res = append(res, T(v))
			}
		}
	case float32:
		for _, v := range util.RandFloatsn[float32](sz, 1<<BENCH_WIDTH-1) {
			for range r {
				if len(res) == n {
					break
				}
				res = append(res, T(v))
			}
		}
	}
	return res
}

// creates n values with u% values equal to x
func GenEqual[T types.Integer](n, u int) ([]T, T) {
	res := make([]T, n)
	var x T
	switch any(T(0)).(type) {
	case int64:
		x = T(util.RandInt64n(1<<BENCH_WIDTH - 1))
		for i := range res {
			if util.RandIntn(100) <= u {
				res[i] = x
			} else {
				res[i] = T(util.RandInt64n(1<<BENCH_WIDTH - 1))
			}
		}
	case int32:
		x = T(util.RandInt32n(1<<(BENCH_WIDTH/2) - 1))
		for i := range res {
			if util.RandIntn(100) <= u {
				res[i] = x
			} else {
				res[i] = T(util.RandInt32n(1<<(BENCH_WIDTH/2) - 1))
			}
		}
	case int16:
		x = T(util.RandInt64n(1<<16 - 1))
		for i := range res {
			if util.RandIntn(100) <= u {
				res[i] = x
			} else {
				res[i] = T(util.RandInt64n(1<<16 - 1))
			}
		}
	case int8:
		x = T(util.RandInt64n(1<<8 - 1))
		for i := range res {
			if util.RandIntn(100) <= u {
				res[i] = x
			} else {
				res[i] = T(util.RandInt64n(1<<8 - 1))
			}
		}
	case uint64:
		x = T(util.RandUint64n(1<<BENCH_WIDTH - 1))
		for i := range res {
			if util.RandIntn(100) <= u {
				res[i] = x
			} else {
				res[i] = T(util.RandUint64n(1<<BENCH_WIDTH - 1))
			}
		}
	case uint32:
		x = T(util.RandUint32n(1<<(BENCH_WIDTH/2) - 1))
		for i := range res {
			if util.RandIntn(100) <= u {
				res[i] = x
			} else {
				res[i] = T(util.RandUint32n(1<<(BENCH_WIDTH/2) - 1))
			}
		}
	case uint16:
		x = T(util.RandUint64n(1<<16 - 1))
		for i := range res {
			if util.RandIntn(100) <= u {
				res[i] = x
			} else {
				res[i] = T(util.RandUint64n(1<<16 - 1))
			}
		}
	case uint8:
		x = T(util.RandUint64n(1<<8 - 1))
		for i := range res {
			if util.RandIntn(100) <= u {
				res[i] = x
			} else {
				res[i] = T(util.RandUint64n(1<<8 - 1))
			}
		}
	}
	return res, x
}<|MERGE_RESOLUTION|>--- conflicted
+++ resolved
@@ -143,13 +143,8 @@
 }
 
 // creates n values with cardinality c (i.e. u unique values)
-<<<<<<< HEAD
 func GenDups[T types.Number](n, u int) []T {
-	c := n / u
-=======
-func GenDups[T types.Integer](n, u int) []T {
 	c := max(n/u, 1)
->>>>>>> 52b0d262
 	res := make([]T, n)
 	switch any(T(0)).(type) {
 	case int64:

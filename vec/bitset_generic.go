// Copyright (c) 2020 Blockwatch Data Inc.
// Author: alex@blockwatch.cc

package vec

import (
	"encoding/binary"
	"math/bits"
)

var (
	bitsetLookup        [256]uint8
	bitsetLeadingZeros  [256]int
	bitsetReverseLut256 [256]uint8
)

func init() {
	for i := range bitsetLookup {
		bitsetLookup[i] = uint8(bits.OnesCount8(uint8(i)))
		bitsetLeadingZeros[i] = bits.LeadingZeros8(uint8(i))
		bitsetReverseLut256[i] = uint8(((uint64(i) * 0x80200802) & 0x0884422110) * 0x0101010101 >> 32)
	}
}

func bitsetAndGeneric(dst, src []byte, size int) int {
	var res byte
	for i, _ := range src {
		dst[i] &= src[i]
		res |= dst[i]
	}
<<<<<<< HEAD
	dst[len(dst)-1] &= bitmask(size)
	return int(res)
=======
	dst[len(dst)-1] &= bytemask(size)
>>>>>>> 18891ce4
}

func bitsetAndNotGeneric(dst, src []byte, size int) {
	for i, _ := range src {
		dst[i] &^= src[i]
	}
	dst[len(dst)-1] &= bytemask(size)
}

func bitsetOrGeneric(dst, src []byte, size int) {
	for i, _ := range src {
		dst[i] |= src[i]
	}
	dst[len(dst)-1] &= bytemask(size)
}

func bitsetXorGeneric(dst, src []byte, size int) {
	for i, _ := range src {
		dst[i] ^= src[i]
	}
	dst[len(dst)-1] &= bytemask(size)
}

func bitsetNegGeneric(src []byte, size int) {
	for i, _ := range src {
		src[i] = ^src[i]
	}
	src[len(src)-1] &= bytemask(size)
}

func bitsetPopCountGeneric(src []byte, size int) int64 {
	if len(src) == 0 {
		return 0
	}
	var cnt int64
	// process 8 bytes per loop, byte order doesn't matter (Intel maybe faster)
	for i := 0; i < (len(src)-1)/8; i++ {
		v := binary.LittleEndian.Uint64(src[i*8 : i*8+8])
		cnt += int64(bits.OnesCount64(v))
	}

	// process remaining bytes individually, except the last
	for i := (len(src) - 1) &^ 0x7; i < len(src)-1; i++ {
		cnt += int64(bits.OnesCount8(src[i]))
	}

	// process the last byte by masking leading bits according to size
	last := src[len(src)-1] & bytemask(size)
	cnt += int64(bitsetLookup[last])
	return cnt
}

func bitsetRunGeneric(src []byte, index, size int) (int, int) {
	if len(src) == 0 || index < 0 || index >= size {
		return -1, 0
	}
	var (
		start  int = -1
		length int
	)
	i := index >> 3

	// mask leading bits of the first byte
	offset := index & 0x7
	mask := byte(0xff) >> uint(offset)
	first := src[i] & mask
	if first > 0 {
		// start is in same byte as index
		start = index - offset + bitsetLeadingZeros[first]
		length = -bitsetLeadingZeros[first]
	} else {
		// find next 1 bit
		i++

		// skip 8 bytes per loop
		for j, l := 0, (len(src)-i)/8; j < l; j++ {
			v := binary.LittleEndian.Uint64(src[i : i+8])
			if v > 0 {
				break
			}
			i += 8
		}

		// skip single byte
		for ; i < len(src) && src[i] == 0; i++ {
		}

		// no more one's
		if i == len(src) {
			return -1, 0
		}
		start = i<<3 + bitsetLeadingZeros[src[i]]
		length = -bitsetLeadingZeros[src[i]]
	}

	// find next 0 bit beginning at 'start' position in the current byte:
	// we first negate the byte to reuse the bitsetLeadingZeros lookup table,
	// then mask out leading bits before and including the start position, and
	// finally lookup the number of unmasked leading zeros; if there is any bit
	// set to one (remember, that's a negated zero bit) the run ends in the same
	// byte where it started.
	if pos := bitsetLeadingZeros[(^src[i])&(byte(0xff)>>uint((start&0x7)+1))]; pos < 8 {
		length += pos
		return start, length
	}

	// now that the start byte is processed, we continue scan in the
	// remainder of the bitset
	i++
	length += 8

	// skip 8 bytes per loop
	for j, l := 0, (len(src)-i)/8; j < l; j++ {
		v := binary.LittleEndian.Uint64(src[i : i+8])
		if v < 0xffffffffffffffff {
			break
		}
		i += 8
		length += 64
	}

	// skip single byte
	for ; i < len(src) && src[i] == 0xff; i++ {
		length += 8
	}

	// rewind when we've moved past slice end
	if i == len(src) {
		i--
	}

	// count trailing one bits
	if src[i] != 0xff {
		length += bitsetLeadingZeros[^src[i]]
		// corner-case overflow check
		if start+length > size {
			length = size - start
		}
	}

	return start, length
}

// converts trailing padding into leading padding!
func bitsetReverseGeneric(src []byte) {
	// reverse slice while reversing bytes
	for l, r := 0, len(src)-1; l < r; l, r = l+1, r-1 {
		src[l], src[r] = bitsetReverseLut256[src[r]], bitsetReverseLut256[src[l]]
	}
	// bit-reverse center element, if len is uneven
	if l := len(src); l&0x1 > 0 {
		l = l / 2
		src[l] = bitsetReverseLut256[src[l]]
	}
}<|MERGE_RESOLUTION|>--- conflicted
+++ resolved
@@ -28,12 +28,8 @@
 		dst[i] &= src[i]
 		res |= dst[i]
 	}
-<<<<<<< HEAD
-	dst[len(dst)-1] &= bitmask(size)
+	dst[len(dst)-1] &= bytemask(size)
 	return int(res)
-=======
-	dst[len(dst)-1] &= bytemask(size)
->>>>>>> 18891ce4
 }
 
 func bitsetAndNotGeneric(dst, src []byte, size int) {

--- conflicted
+++ resolved
@@ -11,13 +11,9 @@
 
 import (
 	"bytes"
-<<<<<<< HEAD
-	//	"encoding/hex"
-=======
 	"encoding/binary"
 	"encoding/hex"
 	"fmt"
->>>>>>> 18891ce4
 	"math/bits"
 	"math/rand"
 	"testing"
@@ -219,7 +215,16 @@
 				dst := fillBitset(nil, sz, pt)
 
 				// same value, same slice
-				bitsetAndGeneric(dst, dst, sz)
+				ret := bitsetAndGeneric(dst, dst, sz)
+				if pt == 0x01 && sz == 7 {
+					if ret != 0 {
+						T.Errorf("dst===src: unexpected return value %x, expected 0", ret)
+					}
+				} else {
+					if ret == 0 {
+						T.Errorf("dst===src: unexpected return value %x, expected !=0", ret)
+					}
+				}
 				if bytes.Compare(dst, src) != 0 {
 					T.Errorf("dst===src: unexpected result %x, expected %x", dst, src)
 				}
@@ -229,7 +234,16 @@
 
 				// same value, other slice
 				copy(dst, src)
-				bitsetAndGeneric(dst, src, sz)
+				ret = bitsetAndGeneric(dst, src, sz)
+				if pt == 0x01 && sz == 7 {
+					if ret != 0 {
+						T.Errorf("dst==src: unexpected return value %x, expected 0", ret)
+					}
+				} else {
+					if ret == 0 {
+						T.Errorf("dst==src: unexpected return value %x, expected !=0", ret)
+					}
+				}
 				if bytes.Compare(dst, src) != 0 {
 					T.Errorf("dst==src: unexpected result %x, expected %x", dst, src)
 				}
@@ -239,7 +253,10 @@
 
 				// all zeros
 				copy(dst, src)
-				bitsetAndGeneric(dst, zeros, sz)
+				ret = bitsetAndGeneric(dst, zeros, sz)
+				if ret != 0 {
+					T.Errorf("%d_%x_zeros: unexpected return value %x, expected %x", sz, pt, ret, 0)
+				}
 				if bytes.Compare(dst, zeros) != 0 {
 					T.Errorf("zeros: unexpected result %x, expected %x", dst, zeros)
 				}
@@ -249,7 +266,16 @@
 
 				// all ones
 				copy(dst, src)
-				bitsetAndGeneric(dst, ones, sz)
+				ret = bitsetAndGeneric(dst, ones, sz)
+				if pt == 0x01 && sz == 7 {
+					if ret != 0 {
+						T.Errorf("%d_%x_ones: unexpected return value %x, expected 0", sz, pt, ret)
+					}
+				} else {
+					if ret == 0 {
+						T.Errorf("%d_%x_ones: unexpected return value %x, expected !=0", sz, pt, ret)
+					}
+				}
 				if bytes.Compare(dst, src) != 0 {
 					T.Errorf("ones: unexpected result %x, expected %x", dst, src)
 				}
@@ -271,11 +297,11 @@
 			ret := bitsetAndGeneric(dst, dst, sz)
 			if pt == 0x01 && sz == 7 {
 				if ret != 0 {
-					T.Errorf("%d_%x_dst===src: unexpected return value %x, expected 0", sz, pt, ret)
+					T.Errorf("dst===src: unexpected return value %x, expected 0", ret)
 				}
 			} else {
 				if ret == 0 {
-					T.Errorf("%d_%x_dst===src: unexpected return value %x, expected !=0", sz, pt, ret)
+					T.Errorf("dst===src: unexpected return value %x, expected !=0", ret)
 				}
 			}
 			if bytes.Compare(dst, src) != 0 {
@@ -290,11 +316,11 @@
 			ret = bitsetAndGeneric(dst, src, sz)
 			if pt == 0x01 && sz == 7 {
 				if ret != 0 {
-					T.Errorf("%d_%x_dst==src: unexpected return value %x, expected 0", sz, pt, ret)
+					T.Errorf("dst==src: unexpected return value %x, expected 0", ret)
 				}
 			} else {
 				if ret == 0 {
-					T.Errorf("%d_%x_dst==src: unexpected return value %x, expected !=0", sz, pt, ret)
+					T.Errorf("dst==src: unexpected return value %x, expected !=0", ret)
 				}
 			}
 			if bytes.Compare(dst, src) != 0 {
@@ -308,7 +334,7 @@
 			copy(dst, src)
 			ret = bitsetAndGeneric(dst, zeros, sz)
 			if ret != 0 {
-				T.Errorf("%d_%x_zeros: unexpected return value %x, expected %x", sz, pt, ret, 0)
+				T.Errorf("zeros: unexpected return value %x, expected %x", ret, 0)
 			}
 			if bytes.Compare(dst, zeros) != 0 {
 				T.Errorf("zeros: unexpected result %x, expected %x", dst, zeros)
@@ -322,11 +348,11 @@
 			ret = bitsetAndGeneric(dst, ones, sz)
 			if pt == 0x01 && sz == 7 {
 				if ret != 0 {
-					T.Errorf("%d_%x_ones: unexpected return value %x, expected 0", sz, pt, ret)
+					T.Errorf("ones: unexpected return value %x, expected 0", ret)
 				}
 			} else {
 				if ret == 0 {
-					T.Errorf("%d_%x_ones: unexpected return value %x, expected !=0", sz, pt, ret)
+					T.Errorf("ones: unexpected return value %x, expected !=0", ret)
 				}
 			}
 			if bytes.Compare(dst, src) != 0 {
@@ -335,59 +361,9 @@
 			if got, want := popcount(dst), popcount(src); got != want {
 				T.Errorf("ones: unexpected count %d, expected %d", got, want)
 			}
-<<<<<<< HEAD
-		}
-	}
-	/*	for _, c := range bitSetAndCases {
-		src, _ := hex.DecodeString(c.sourceStr)
-		dst, _ := hex.DecodeString(c.resultStr)
-		sz := c.size
-		zeros := fillBitset(nil, sz, 0)
-		ones := fillBitset(nil, sz, 0xff)
-
-		// same value, same slice
-		bitsetAndGeneric(dst, dst, sz)
-		if bytes.Compare(dst, src) != 0 {
-			T.Errorf("%d_%s_dst===src: unexpected result %x, expected %x", sz, c.name, dst, src)
-		}
-		if got, want := popcount(dst), popcount(src); got != want {
-			T.Errorf("%d_%s_dst===src: unexpected count %d, expected %d", sz, c.name, got, want)
-		}
-
-		// same value, other slice
-		copy(dst, src)
-		bitsetAndGeneric(dst, src, sz)
-		if bytes.Compare(dst, src) != 0 {
-			T.Errorf("%d_%s_dst==src: unexpected result %x, expected %x", sz, c.name, dst, src)
-		}
-		if got, want := popcount(dst), popcount(src); got != want {
-			T.Errorf("%d_%s_dst==src: unexpected count %d, expected %d", sz, c.name, got, want)
-		}
-
-		// all zeros
-		copy(dst, src)
-		bitsetAndGeneric(dst, zeros, sz)
-		if bytes.Compare(dst, zeros) != 0 {
-			T.Errorf("%d_%s_zeros: unexpected result %x, expected %x", sz, c.name, dst, zeros)
-		}
-		if got, want := popcount(dst), int64(0); got != want {
-			T.Errorf("%d_%s_zeros: unexpected count %d, expected %d", sz, c.name, got, want)
-		}
-
-		// all ones
-		copy(dst, src)
-		bitsetAndGeneric(dst, ones, sz)
-		if bytes.Compare(dst, src) != 0 {
-			T.Errorf("%d_%s_ones: unexpected result %x, expected %x", sz, c.name, dst, src)
-		}
-		if got, want := popcount(dst), popcount(src); got != want {
-			T.Errorf("%d_%s_ones: unexpected count %d, expected %d", sz, c.name, got, want)
-		}
-	}*/
-=======
-		})
-	}
->>>>>>> 18891ce4
+
+		})
+	}
 }
 
 func TestBitAndAVX2(T *testing.T) {
@@ -493,18 +469,12 @@
 
 			// all zeros
 			copy(dst, src)
-<<<<<<< HEAD
 			ret = bitsetAndAVX2(dst, zeros)
 			/*			if ret != 0 {
 							T.Errorf("%d_%x_zeros: unexpected return value %x, expected %x", sz, pt, ret, 0)
 						}
 			*/if bytes.Compare(dst, zeros) != 0 {
-				T.Errorf("%d_%x_zeros: unexpected result %x, expected %x", sz, pt, dst, zeros)
-=======
-			bitsetAnd(dst, zeros, sz)
-			if bytes.Compare(dst, zeros) != 0 {
 				T.Errorf("zeros: unexpected result %x, expected %x", dst, zeros)
->>>>>>> 18891ce4
 			}
 			if got, want := popcount(dst), int64(0); got != want {
 				T.Errorf("zeros: unexpected count %d, expected %d", got, want)
@@ -529,59 +499,8 @@
 			if got, want := popcount(dst), popcount(src); got != want {
 				T.Errorf("ones: unexpected count %d, expected %d", got, want)
 			}
-<<<<<<< HEAD
-		}
-	}
-	/*	for _, c := range bitSetAndCases {
-		src, _ := hex.DecodeString(c.sourceStr)
-		dst, _ := hex.DecodeString(c.resultStr)
-		sz := c.size
-		zeros := fillBitset(nil, sz, 0)
-		ones := fillBitset(nil, sz, 0xff)
-
-		// same value, same slice
-		bitsetAndAVX2(dst, dst)
-		if bytes.Compare(dst, src) != 0 {
-			T.Errorf("%d_%s_dst===src: unexpected result %x, expected %x", sz, c.name, dst, src)
-		}
-		if got, want := popcount(dst), popcount(src); got != want {
-			T.Errorf("%d_%s_dst===src: unexpected count %d, expected %d", sz, c.name, got, want)
-		}
-
-		// same value, other slice
-		copy(dst, src)
-		bitsetAndAVX2(dst, src)
-		if bytes.Compare(dst, src) != 0 {
-			T.Errorf("%d_%s_dst==src: unexpected result %x, expected %x", sz, c.name, dst, src)
-		}
-		if got, want := popcount(dst), popcount(src); got != want {
-			T.Errorf("%d_%s_dst==src: unexpected count %d, expected %d", sz, c.name, got, want)
-		}
-
-		// all zeros
-		copy(dst, src)
-		bitsetAndAVX2(dst, zeros)
-		if bytes.Compare(dst, zeros) != 0 {
-			T.Errorf("%d_%s_zeros: unexpected result %x, expected %x", sz, c.name, dst, zeros)
-		}
-		if got, want := popcount(dst), int64(0); got != want {
-			T.Errorf("%d_%s_zeros: unexpected count %d, expected %d", sz, c.name, got, want)
-		}
-
-		// all ones
-		copy(dst, src)
-		bitsetAndAVX2(dst, ones)
-		if bytes.Compare(dst, src) != 0 {
-			T.Errorf("%d_%s_ones: unexpected result %x, expected %x", sz, c.name, dst, src)
-		}
-		if got, want := popcount(dst), popcount(src); got != want {
-			T.Errorf("%d_%s_ones: unexpected count %d, expected %d", sz, c.name, got, want)
-		}
-	}*/
-=======
-		})
-	}
->>>>>>> 18891ce4
+		})
+	}
 }
 
 func TestBitAndNotGeneric(T *testing.T) {
@@ -1169,17 +1088,11 @@
 			bits.One()
 			cmp := fillBitset(nil, sz, 0xff)
 
-<<<<<<< HEAD
-			bits.Reverse()
-			if got, want := len(bits.Bytes()), bitFieldLen(sz); got != want {
-				T.Errorf("%d_%02x: unexpected buf length %d, expected %d", sz, pt, got, want)
-=======
 			// clear first bit
 			bits.Clear(0)
 			cmp[0] &= 0x7f
 			if got, want := bits.Count(), popcount(cmp); got != want {
 				T.Errorf("first: unexpected count %d, expected %d", got, want)
->>>>>>> 18891ce4
 			}
 			if bits.IsSet(0) {
 				T.Errorf("unexpected IsSet=true")
@@ -1192,17 +1105,6 @@
 			bits.Clear(sz - 1)
 			cmp[(sz-1)>>3] &^= 1 << uint(7-(sz-1)&0x7)
 			if got, want := bits.Count(), popcount(cmp); got != want {
-<<<<<<< HEAD
-				T.Errorf("%d_%02x: unexpected count %d, expected %d", sz, pt, got, want)
-			}
-			if bytes.Compare(bits.Bytes(), cmp) == 0 && bytes.Compare(bits.Bytes(), bytes.Repeat([]byte{0}, len(bits.Bytes()))) != 0 {
-				T.Errorf("%d_%02x: unexpected result %x, expected %x", sz, pt, bits.Bytes(), cmp)
-			}
-
-			bits.Reverse()
-			if got, want := len(bits.Bytes()), bitFieldLen(sz); got != want {
-				T.Errorf("%d_%02x: unexpected buf length %d, expected %d", sz, pt, got, want)
-=======
 				T.Errorf("last: unexpected count %d, expected %d", got, want)
 			}
 			if bits.IsSet(sz - 1) {
@@ -1216,7 +1118,6 @@
 			bits.Clear(-1)
 			if got, want := bits.Count(), popcount(cmp); got != want {
 				T.Errorf("invalid-: unexpected count %d, expected %d", got, want)
->>>>>>> 18891ce4
 			}
 			if bits.IsSet(-1) {
 				T.Errorf("unexpected IsSet=true")
@@ -1227,12 +1128,6 @@
 
 			bits.Clear(sz)
 			if got, want := bits.Count(), popcount(cmp); got != want {
-<<<<<<< HEAD
-				T.Errorf("%d_%02x: unexpected count %d, expected %d", sz, pt, got, want)
-			}
-			if bytes.Compare(bits.Bytes(), cmp) != 0 {
-				T.Errorf("%d_%02x: unexpected result %x, expected %x", sz, pt, bits.Bytes(), cmp)
-=======
 				T.Errorf("invalid+: unexpected count %d, expected %d", got, want)
 			}
 			if bits.IsSet(sz) {
@@ -1240,7 +1135,6 @@
 			}
 			if bytes.Compare(bits.Bytes(), cmp) != 0 {
 				T.Errorf("invalid+: unexpected result %x, expected %x", bits.Bytes(), cmp)
->>>>>>> 18891ce4
 			}
 		})
 	}

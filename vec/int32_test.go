--- conflicted
+++ resolved
@@ -10,8 +10,6 @@
 	"math/bits"
 	"math/rand"
 	"testing"
-
-	"blockwatch.cc/knoxdb/util"
 )
 
 const Int32Size = 4
@@ -285,65 +283,6 @@
 	}
 }
 
-<<<<<<< HEAD
-func TestMatchInt32EqualAVX2(T *testing.T) {
-	if !util.UseAVX2 {
-		T.SkipNow()
-	}
-	for _, c := range int32EqualCases {
-		// pre-allocate the result slice and fill with poison
-		l := bitFieldLen(len(c.slice))
-		bits := make([]byte, l+32)
-		for i, _ := range bits {
-			bits[i] = 0xfa
-		}
-		bits = bits[:l]
-		cnt := matchInt32EqualAVX2(c.slice, c.match, bits)
-		if got, want := len(bits), len(c.result); got != want {
-			T.Errorf("%s: unexpected result length %d, expected %d", c.name, got, want)
-		}
-		if got, want := cnt, c.count; got != want {
-			T.Errorf("%s: unexpected result bit count %d, expected %d", c.name, got, want)
-		}
-		if bytes.Compare(bits, c.result) != 0 {
-			T.Errorf("%s: unexpected result %x, expected %x", c.name, bits, c.result)
-		}
-		if bytes.Compare(bits[l:l+32], bytes.Repeat([]byte{0xfa}, 32)) != 0 {
-			T.Errorf("%s: result boundary violation %x", c.name, bits[l:l+32])
-		}
-	}
-}
-
-func TestMatchInt32EqualAVX512(T *testing.T) {
-	if !util.UseAVX512_F {
-		T.SkipNow()
-	}
-	for _, c := range int32EqualCases {
-		// pre-allocate the result slice and fill with poison
-		l := bitFieldLen(len(c.slice))
-		bits := make([]byte, l+32)
-		for i, _ := range bits {
-			bits[i] = 0xfa
-		}
-		bits = bits[:l]
-		cnt := matchInt32EqualAVX512(c.slice, c.match, bits)
-		if got, want := len(bits), len(c.result); got != want {
-			T.Errorf("%s: unexpected result length %d, expected %d", c.name, got, want)
-		}
-		if got, want := cnt, c.count; got != want {
-			T.Errorf("%s: unexpected result bit count %d, expected %d", c.name, got, want)
-		}
-		if bytes.Compare(bits, c.result) != 0 {
-			T.Errorf("%s: unexpected result %x, expected %x", c.name, bits, c.result)
-		}
-		if bytes.Compare(bits[l:l+32], bytes.Repeat([]byte{0xfa}, 32)) != 0 {
-			T.Errorf("%s: result boundary violation %x", c.name, bits[l:l+32])
-		}
-	}
-}
-
-=======
->>>>>>> bb80757c
 // -----------------------------------------------------------------------------
 // Equal benchmarks
 //
@@ -360,41 +299,6 @@
 	}
 }
 
-<<<<<<< HEAD
-func BenchmarkMatchInt32EqualAVX2(B *testing.B) {
-	if !util.UseAVX2 {
-		B.SkipNow()
-	}
-	for _, n := range vecBenchmarkSizes {
-		a := randInt32Slice(n.l, 1)
-		bits := make([]byte, bitFieldLen(len(a)))
-		B.Run(n.name, func(B *testing.B) {
-			B.SetBytes(int64(n.l * Int32Size))
-			for i := 0; i < B.N; i++ {
-				matchInt32EqualAVX2(a, math.MaxInt32/2, bits)
-			}
-		})
-	}
-}
-
-func BenchmarkMatchInt32EqualAVX512(B *testing.B) {
-	if !util.UseAVX512_F {
-		B.SkipNow()
-	}
-	for _, n := range vecBenchmarkSizes {
-		a := randInt32Slice(n.l, 1)
-		bits := make([]byte, bitFieldLen(len(a)))
-		B.Run(n.name, func(B *testing.B) {
-			B.SetBytes(int64(n.l * Int32Size))
-			for i := 0; i < B.N; i++ {
-				matchInt32EqualAVX512(a, math.MaxInt32/2, bits)
-			}
-		})
-	}
-}
-
-=======
->>>>>>> bb80757c
 // -----------------------------------------------------------------------------
 // Not Equal Testcases
 //
@@ -454,65 +358,6 @@
 	}
 }
 
-<<<<<<< HEAD
-func TestMatchInt32NotEqualAVX2(T *testing.T) {
-	if !util.UseAVX2 {
-		T.SkipNow()
-	}
-	for _, c := range int32NotEqualCases {
-		// pre-allocate the result slice and fill with poison
-		l := bitFieldLen(len(c.slice))
-		bits := make([]byte, l+32)
-		for i, _ := range bits {
-			bits[i] = 0xfa
-		}
-		bits = bits[:l]
-		cnt := matchInt32NotEqualAVX2(c.slice, c.match, bits)
-		if got, want := len(bits), len(c.result); got != want {
-			T.Errorf("%s: unexpected result length %d, expected %d", c.name, got, want)
-		}
-		if got, want := cnt, c.count; got != want {
-			T.Errorf("%s: unexpected result bit count %d, expected %d", c.name, got, want)
-		}
-		if bytes.Compare(bits, c.result) != 0 {
-			T.Errorf("%s: unexpected result %x, expected %x", c.name, bits, c.result)
-		}
-		if bytes.Compare(bits[l:l+32], bytes.Repeat([]byte{0xfa}, 32)) != 0 {
-			T.Errorf("%s: result boundary violation %x", c.name, bits[l:l+32])
-		}
-	}
-}
-
-func TestMatchInt32NotEqualAVX512(T *testing.T) {
-	if !util.UseAVX512_F {
-		T.SkipNow()
-	}
-	for _, c := range int32NotEqualCases {
-		// pre-allocate the result slice and fill with poison
-		l := bitFieldLen(len(c.slice))
-		bits := make([]byte, l+32)
-		for i, _ := range bits {
-			bits[i] = 0xfa
-		}
-		bits = bits[:l]
-		cnt := matchInt32NotEqualAVX512(c.slice, c.match, bits)
-		if got, want := len(bits), len(c.result); got != want {
-			T.Errorf("%s: unexpected result length %d, expected %d", c.name, got, want)
-		}
-		if got, want := cnt, c.count; got != want {
-			T.Errorf("%s: unexpected result bit count %d, expected %d", c.name, got, want)
-		}
-		if bytes.Compare(bits, c.result) != 0 {
-			T.Errorf("%s: unexpected result %x, expected %x", c.name, bits, c.result)
-		}
-		if bytes.Compare(bits[l:l+32], bytes.Repeat([]byte{0xfa}, 32)) != 0 {
-			T.Errorf("%s: result boundary violation %x", c.name, bits[l:l+32])
-		}
-	}
-}
-
-=======
->>>>>>> bb80757c
 // -----------------------------------------------------------------------------
 // Not Equal benchmarks
 //
@@ -529,41 +374,6 @@
 	}
 }
 
-<<<<<<< HEAD
-func BenchmarkMatchInt32NotEqualAVX2(B *testing.B) {
-	if !util.UseAVX2 {
-		B.SkipNow()
-	}
-	for _, n := range vecBenchmarkSizes {
-		a := randInt32Slice(n.l, 1)
-		bits := make([]byte, bitFieldLen(len(a)))
-		B.Run(n.name, func(B *testing.B) {
-			B.SetBytes(int64(n.l * Int32Size))
-			for i := 0; i < B.N; i++ {
-				matchInt32NotEqualAVX2(a, math.MaxInt32/2, bits)
-			}
-		})
-	}
-}
-
-func BenchmarkMatchInt32NotEqualAVX512(B *testing.B) {
-	if !util.UseAVX512_F {
-		B.SkipNow()
-	}
-	for _, n := range vecBenchmarkSizes {
-		a := randInt32Slice(n.l, 1)
-		bits := make([]byte, bitFieldLen(len(a)))
-		B.Run(n.name, func(B *testing.B) {
-			B.SetBytes(int64(n.l * Int32Size))
-			for i := 0; i < B.N; i++ {
-				matchInt32NotEqualAVX512(a, math.MaxInt32/2, bits)
-			}
-		})
-	}
-}
-
-=======
->>>>>>> bb80757c
 // -----------------------------------------------------------------------------
 // Less Testcases
 //
@@ -623,65 +433,6 @@
 	}
 }
 
-<<<<<<< HEAD
-func TestMatchInt32LessAVX2(T *testing.T) {
-	if !util.UseAVX2 {
-		T.SkipNow()
-	}
-	for _, c := range int32LessCases {
-		// pre-allocate the result slice and fill with poison
-		l := bitFieldLen(len(c.slice))
-		bits := make([]byte, l+32)
-		for i, _ := range bits {
-			bits[i] = 0xfa
-		}
-		bits = bits[:l]
-		cnt := matchInt32LessThanAVX2(c.slice, c.match, bits)
-		if got, want := len(bits), len(c.result); got != want {
-			T.Errorf("%s: unexpected result length %d, expected %d", c.name, got, want)
-		}
-		if got, want := cnt, c.count; got != want {
-			T.Errorf("%s: unexpected result bit count %d, expected %d", c.name, got, want)
-		}
-		if bytes.Compare(bits, c.result) != 0 {
-			T.Errorf("%s: unexpected result %x, expected %x", c.name, bits, c.result)
-		}
-		if bytes.Compare(bits[l:l+32], bytes.Repeat([]byte{0xfa}, 32)) != 0 {
-			T.Errorf("%s: result boundary violation %x", c.name, bits[l:l+32])
-		}
-	}
-}
-
-func TestMatchInt32LessAVX512(T *testing.T) {
-	if !util.UseAVX512_F {
-		T.SkipNow()
-	}
-	for _, c := range int32LessCases {
-		// pre-allocate the result slice and fill with poison
-		l := bitFieldLen(len(c.slice))
-		bits := make([]byte, l+32)
-		for i, _ := range bits {
-			bits[i] = 0xfa
-		}
-		bits = bits[:l]
-		cnt := matchInt32LessThanAVX512(c.slice, c.match, bits)
-		if got, want := len(bits), len(c.result); got != want {
-			T.Errorf("%s: unexpected result length %d, expected %d", c.name, got, want)
-		}
-		if got, want := cnt, c.count; got != want {
-			T.Errorf("%s: unexpected result bit count %d, expected %d", c.name, got, want)
-		}
-		if bytes.Compare(bits, c.result) != 0 {
-			T.Errorf("%s: unexpected result %x, expected %x", c.name, bits, c.result)
-		}
-		if bytes.Compare(bits[l:l+32], bytes.Repeat([]byte{0xfa}, 32)) != 0 {
-			T.Errorf("%s: result boundary violation %x", c.name, bits[l:l+32])
-		}
-	}
-}
-
-=======
->>>>>>> bb80757c
 // -----------------------------------------------------------------------------
 // Less benchmarks
 //
@@ -698,41 +449,6 @@
 	}
 }
 
-<<<<<<< HEAD
-func BenchmarkMatchInt32LessAVX2(B *testing.B) {
-	if !util.UseAVX2 {
-		B.SkipNow()
-	}
-	for _, n := range vecBenchmarkSizes {
-		a := randInt32Slice(n.l, 1)
-		bits := make([]byte, bitFieldLen(len(a)))
-		B.Run(n.name, func(B *testing.B) {
-			B.SetBytes(int64(n.l * Int32Size))
-			for i := 0; i < B.N; i++ {
-				matchInt32LessThanAVX2(a, math.MaxInt32/2, bits)
-			}
-		})
-	}
-}
-
-func BenchmarkMatchInt32LessAVX512(B *testing.B) {
-	if !util.UseAVX512_F {
-		B.SkipNow()
-	}
-	for _, n := range vecBenchmarkSizes {
-		a := randInt32Slice(n.l, 1)
-		bits := make([]byte, bitFieldLen(len(a)))
-		B.Run(n.name, func(B *testing.B) {
-			B.SetBytes(int64(n.l * Int32Size))
-			for i := 0; i < B.N; i++ {
-				matchInt32LessThanAVX512(a, math.MaxInt32/2, bits)
-			}
-		})
-	}
-}
-
-=======
->>>>>>> bb80757c
 // -----------------------------------------------------------------------------
 // Less Equal Testcases
 //
@@ -792,65 +508,6 @@
 	}
 }
 
-<<<<<<< HEAD
-func TestMatchInt32LessEqualAVX2(T *testing.T) {
-	if !util.UseAVX2 {
-		T.SkipNow()
-	}
-	for _, c := range int32LessEqualCases {
-		// pre-allocate the result slice and fill with poison
-		l := bitFieldLen(len(c.slice))
-		bits := make([]byte, l+32)
-		for i, _ := range bits {
-			bits[i] = 0xfa
-		}
-		bits = bits[:l]
-		cnt := matchInt32LessThanEqualAVX2(c.slice, c.match, bits)
-		if got, want := len(bits), len(c.result); got != want {
-			T.Errorf("%s: unexpected result length %d, expected %d", c.name, got, want)
-		}
-		if got, want := cnt, c.count; got != want {
-			T.Errorf("%s: unexpected result bit count %d, expected %d", c.name, got, want)
-		}
-		if bytes.Compare(bits, c.result) != 0 {
-			T.Errorf("%s: unexpected result %x, expected %x", c.name, bits, c.result)
-		}
-		if bytes.Compare(bits[l:l+32], bytes.Repeat([]byte{0xfa}, 32)) != 0 {
-			T.Errorf("%s: result boundary violation %x", c.name, bits[l:l+32])
-		}
-	}
-}
-
-func TestMatchInt32LessEqualAVX512(T *testing.T) {
-	if !util.UseAVX512_F {
-		T.SkipNow()
-	}
-	for _, c := range int32LessEqualCases {
-		// pre-allocate the result slice and fill with poison
-		l := bitFieldLen(len(c.slice))
-		bits := make([]byte, l+32)
-		for i, _ := range bits {
-			bits[i] = 0xfa
-		}
-		bits = bits[:l]
-		cnt := matchInt32LessThanEqualAVX512(c.slice, c.match, bits)
-		if got, want := len(bits), len(c.result); got != want {
-			T.Errorf("%s: unexpected result length %d, expected %d", c.name, got, want)
-		}
-		if got, want := cnt, c.count; got != want {
-			T.Errorf("%s: unexpected result bit count %d, expected %d", c.name, got, want)
-		}
-		if bytes.Compare(bits, c.result) != 0 {
-			T.Errorf("%s: unexpected result %x, expected %x", c.name, bits, c.result)
-		}
-		if bytes.Compare(bits[l:l+32], bytes.Repeat([]byte{0xfa}, 32)) != 0 {
-			T.Errorf("%s: result boundary violation %x", c.name, bits[l:l+32])
-		}
-	}
-}
-
-=======
->>>>>>> bb80757c
 // -----------------------------------------------------------------------------
 // Less equal benchmarks
 //
@@ -867,41 +524,6 @@
 	}
 }
 
-<<<<<<< HEAD
-func BenchmarkMatchInt32LessEqualAVX2(B *testing.B) {
-	if !util.UseAVX2 {
-		B.SkipNow()
-	}
-	for _, n := range vecBenchmarkSizes {
-		a := randInt32Slice(n.l, 1)
-		bits := make([]byte, bitFieldLen(len(a)))
-		B.Run(n.name, func(B *testing.B) {
-			B.SetBytes(int64(n.l * Int32Size))
-			for i := 0; i < B.N; i++ {
-				matchInt32LessThanEqualAVX2(a, math.MaxInt32/2, bits)
-			}
-		})
-	}
-}
-
-func BenchmarkMatchInt32LessEqualAVX512(B *testing.B) {
-	if !util.UseAVX512_F {
-		B.SkipNow()
-	}
-	for _, n := range vecBenchmarkSizes {
-		a := randInt32Slice(n.l, 1)
-		bits := make([]byte, bitFieldLen(len(a)))
-		B.Run(n.name, func(B *testing.B) {
-			B.SetBytes(int64(n.l * Int32Size))
-			for i := 0; i < B.N; i++ {
-				matchInt32LessThanEqualAVX512(a, math.MaxInt32/2, bits)
-			}
-		})
-	}
-}
-
-=======
->>>>>>> bb80757c
 // -----------------------------------------------------------------------------
 // Greater Testcases
 //
@@ -961,65 +583,6 @@
 	}
 }
 
-<<<<<<< HEAD
-func TestMatchInt32GreaterAVX2(T *testing.T) {
-	if !util.UseAVX2 {
-		T.SkipNow()
-	}
-	for _, c := range int32GreaterCases {
-		// pre-allocate the result slice and fill with poison
-		l := bitFieldLen(len(c.slice))
-		bits := make([]byte, l+32)
-		for i, _ := range bits {
-			bits[i] = 0xfa
-		}
-		bits = bits[:l]
-		cnt := matchInt32GreaterThanAVX2(c.slice, c.match, bits)
-		if got, want := len(bits), len(c.result); got != want {
-			T.Errorf("%s: unexpected result length %d, expected %d", c.name, got, want)
-		}
-		if got, want := cnt, c.count; got != want {
-			T.Errorf("%s: unexpected result bit count %d, expected %d", c.name, got, want)
-		}
-		if bytes.Compare(bits, c.result) != 0 {
-			T.Errorf("%s: unexpected result %x, expected %x", c.name, bits, c.result)
-		}
-		if bytes.Compare(bits[l:l+32], bytes.Repeat([]byte{0xfa}, 32)) != 0 {
-			T.Errorf("%s: result boundary violation %x", c.name, bits[l:l+32])
-		}
-	}
-}
-
-func TestMatchInt32GreaterAVX512(T *testing.T) {
-	if !util.UseAVX512_F {
-		T.SkipNow()
-	}
-	for _, c := range int32GreaterCases {
-		// pre-allocate the result slice and fill with poison
-		l := bitFieldLen(len(c.slice))
-		bits := make([]byte, l+32)
-		for i, _ := range bits {
-			bits[i] = 0xfa
-		}
-		bits = bits[:l]
-		cnt := matchInt32GreaterThanAVX512(c.slice, c.match, bits)
-		if got, want := len(bits), len(c.result); got != want {
-			T.Errorf("%s: unexpected result length %d, expected %d", c.name, got, want)
-		}
-		if got, want := cnt, c.count; got != want {
-			T.Errorf("%s: unexpected result bit count %d, expected %d", c.name, got, want)
-		}
-		if bytes.Compare(bits, c.result) != 0 {
-			T.Errorf("%s: unexpected result %x, expected %x", c.name, bits, c.result)
-		}
-		if bytes.Compare(bits[l:l+32], bytes.Repeat([]byte{0xfa}, 32)) != 0 {
-			T.Errorf("%s: result boundary violation %x", c.name, bits[l:l+32])
-		}
-	}
-}
-
-=======
->>>>>>> bb80757c
 // -----------------------------------------------------------------------------
 // Greater benchmarks
 //
@@ -1036,41 +599,6 @@
 	}
 }
 
-<<<<<<< HEAD
-func BenchmarkMatchInt32GreaterAVX2(B *testing.B) {
-	if !util.UseAVX2 {
-		B.SkipNow()
-	}
-	for _, n := range vecBenchmarkSizes {
-		a := randInt32Slice(n.l, 1)
-		bits := make([]byte, bitFieldLen(len(a)))
-		B.Run(n.name, func(B *testing.B) {
-			B.SetBytes(int64(n.l * Int32Size))
-			for i := 0; i < B.N; i++ {
-				matchInt32GreaterThanAVX2(a, math.MaxInt32/2, bits)
-			}
-		})
-	}
-}
-
-func BenchmarkMatchInt32GreaterAVX512(B *testing.B) {
-	if !util.UseAVX512_F {
-		B.SkipNow()
-	}
-	for _, n := range vecBenchmarkSizes {
-		a := randInt32Slice(n.l, 1)
-		bits := make([]byte, bitFieldLen(len(a)))
-		B.Run(n.name, func(B *testing.B) {
-			B.SetBytes(int64(n.l * Int32Size))
-			for i := 0; i < B.N; i++ {
-				matchInt32GreaterThanAVX512(a, math.MaxInt32/2, bits)
-			}
-		})
-	}
-}
-
-=======
->>>>>>> bb80757c
 // -----------------------------------------------------------------------------
 // Greater Equal Testcases
 //
@@ -1130,65 +658,6 @@
 	}
 }
 
-<<<<<<< HEAD
-func TestMatchInt32GreaterEqualAVX2(T *testing.T) {
-	if !util.UseAVX2 {
-		T.SkipNow()
-	}
-	for _, c := range int32GreaterEqualCases {
-		// pre-allocate the result slice and fill with poison
-		l := bitFieldLen(len(c.slice))
-		bits := make([]byte, l+32)
-		for i, _ := range bits {
-			bits[i] = 0xfa
-		}
-		bits = bits[:l]
-		cnt := matchInt32GreaterThanEqualAVX2(c.slice, c.match, bits)
-		if got, want := len(bits), len(c.result); got != want {
-			T.Errorf("%s: unexpected result length %d, expected %d", c.name, got, want)
-		}
-		if got, want := cnt, c.count; got != want {
-			T.Errorf("%s: unexpected result bit count %d, expected %d", c.name, got, want)
-		}
-		if bytes.Compare(bits, c.result) != 0 {
-			T.Errorf("%s: unexpected result %x, expected %x", c.name, bits, c.result)
-		}
-		if bytes.Compare(bits[l:l+32], bytes.Repeat([]byte{0xfa}, 32)) != 0 {
-			T.Errorf("%s: result boundary violation %x", c.name, bits[l:l+32])
-		}
-	}
-}
-
-func TestMatchInt32GreaterEqualAVX512(T *testing.T) {
-	if !util.UseAVX512_F {
-		T.SkipNow()
-	}
-	for _, c := range int32GreaterEqualCases {
-		// pre-allocate the result slice and fill with poison
-		l := bitFieldLen(len(c.slice))
-		bits := make([]byte, l+32)
-		for i, _ := range bits {
-			bits[i] = 0xfa
-		}
-		bits = bits[:l]
-		cnt := matchInt32GreaterThanEqualAVX512(c.slice, c.match, bits)
-		if got, want := len(bits), len(c.result); got != want {
-			T.Errorf("%s: unexpected result length %d, expected %d", c.name, got, want)
-		}
-		if got, want := cnt, c.count; got != want {
-			T.Errorf("%s: unexpected result bit count %d, expected %d", c.name, got, want)
-		}
-		if bytes.Compare(bits, c.result) != 0 {
-			T.Errorf("%s: unexpected result %x, expected %x", c.name, bits, c.result)
-		}
-		if bytes.Compare(bits[l:l+32], bytes.Repeat([]byte{0xfa}, 32)) != 0 {
-			T.Errorf("%s: result boundary violation %x", c.name, bits[l:l+32])
-		}
-	}
-}
-
-=======
->>>>>>> bb80757c
 // -----------------------------------------------------------------------------
 // Greater equal benchmarks
 //
@@ -1205,41 +674,6 @@
 	}
 }
 
-<<<<<<< HEAD
-func BenchmarkMatchInt32GreaterEqualAVX2(B *testing.B) {
-	if !util.UseAVX2 {
-		B.SkipNow()
-	}
-	for _, n := range vecBenchmarkSizes {
-		a := randInt32Slice(n.l, 1)
-		bits := make([]byte, bitFieldLen(len(a)))
-		B.Run(n.name, func(B *testing.B) {
-			B.SetBytes(int64(n.l * Int32Size))
-			for i := 0; i < B.N; i++ {
-				matchInt32GreaterThanEqualAVX2(a, math.MaxInt32/2, bits)
-			}
-		})
-	}
-}
-
-func BenchmarkMatchInt32GreaterEqualAVX512(B *testing.B) {
-	if !util.UseAVX512_F {
-		B.SkipNow()
-	}
-	for _, n := range vecBenchmarkSizes {
-		a := randInt32Slice(n.l, 1)
-		bits := make([]byte, bitFieldLen(len(a)))
-		B.Run(n.name, func(B *testing.B) {
-			B.SetBytes(int64(n.l * Int32Size))
-			for i := 0; i < B.N; i++ {
-				matchInt32GreaterThanEqualAVX512(a, math.MaxInt32/2, bits)
-			}
-		})
-	}
-}
-
-=======
->>>>>>> bb80757c
 // -----------------------------------------------------------------------------
 // Between Testcases
 //
@@ -1301,65 +735,6 @@
 	}
 }
 
-<<<<<<< HEAD
-func TestMatchInt32BetweenAVX2(T *testing.T) {
-	if !util.UseAVX2 {
-		T.SkipNow()
-	}
-	for _, c := range int32BetweenCases {
-		// pre-allocate the result slice and fill with poison
-		l := bitFieldLen(len(c.slice))
-		bits := make([]byte, l+32)
-		for i, _ := range bits {
-			bits[i] = 0xfa
-		}
-		bits = bits[:l]
-		cnt := matchInt32BetweenAVX2(c.slice, c.match, c.match2, bits)
-		if got, want := len(bits), len(c.result); got != want {
-			T.Errorf("%s: unexpected result length %d, expected %d", c.name, got, want)
-		}
-		if got, want := cnt, c.count; got != want {
-			T.Errorf("%s: unexpected result bit count %d, expected %d", c.name, got, want)
-		}
-		if bytes.Compare(bits, c.result) != 0 {
-			T.Errorf("%s: unexpected result %x, expected %x", c.name, bits, c.result)
-		}
-		if bytes.Compare(bits[l:l+32], bytes.Repeat([]byte{0xfa}, 32)) != 0 {
-			T.Errorf("%s: result boundary violation %x", c.name, bits[l:l+32])
-		}
-	}
-}
-
-func TestMatchInt32BetweenAVX512(T *testing.T) {
-	if !util.UseAVX512_F {
-		T.SkipNow()
-	}
-	for _, c := range int32BetweenCases {
-		// pre-allocate the result slice and fill with poison
-		l := bitFieldLen(len(c.slice))
-		bits := make([]byte, l+32)
-		for i, _ := range bits {
-			bits[i] = 0xfa
-		}
-		bits = bits[:l]
-		cnt := matchInt32BetweenAVX512(c.slice, c.match, c.match2, bits)
-		if got, want := len(bits), len(c.result); got != want {
-			T.Errorf("%s: unexpected result length %d, expected %d", c.name, got, want)
-		}
-		if got, want := cnt, c.count; got != want {
-			T.Errorf("%s: unexpected result bit count %d, expected %d", c.name, got, want)
-		}
-		if bytes.Compare(bits, c.result) != 0 {
-			T.Errorf("%s: unexpected result %x, expected %x", c.name, bits, c.result)
-		}
-		if bytes.Compare(bits[l:l+32], bytes.Repeat([]byte{0xfa}, 32)) != 0 {
-			T.Errorf("%s: result boundary violation %x", c.name, bits[l:l+32])
-		}
-	}
-}
-
-=======
->>>>>>> bb80757c
 // -----------------------------------------------------------------------------
 // Between benchmarks
 //
@@ -1376,41 +751,6 @@
 	}
 }
 
-<<<<<<< HEAD
-func BenchmarkMatchInt32BetweenAVX2(B *testing.B) {
-	if !util.UseAVX2 {
-		B.SkipNow()
-	}
-	for _, n := range vecBenchmarkSizes {
-		a := randInt32Slice(n.l, 1)
-		bits := make([]byte, bitFieldLen(len(a)))
-		B.Run(n.name, func(B *testing.B) {
-			B.SetBytes(int64(n.l * Int32Size))
-			for i := 0; i < B.N; i++ {
-				matchInt32BetweenAVX2(a, math.MaxInt32/4, math.MaxInt32/2, bits)
-			}
-		})
-	}
-}
-
-func BenchmarkMatchInt32BetweenAVX512(B *testing.B) {
-	if !util.UseAVX512_F {
-		B.SkipNow()
-	}
-	for _, n := range vecBenchmarkSizes {
-		a := randInt32Slice(n.l, 1)
-		bits := make([]byte, bitFieldLen(len(a)))
-		B.Run(n.name, func(B *testing.B) {
-			B.SetBytes(int64(n.l * Int32Size))
-			for i := 0; i < B.N; i++ {
-				matchInt32BetweenAVX512(a, math.MaxInt32/4, math.MaxInt32/2, bits)
-			}
-		})
-	}
-}
-
-=======
->>>>>>> bb80757c
 // -----------------------------------------------------------------------
 // Int32 Slice
 //
